#
# Copyright (c) 2013, EMC Corporation
# All rights reserved.
#
# Redistribution and use in source and binary forms, with or without
# modification, are permitted provided that the following conditions are met:
#
# 1. Redistributions of source code must retain the above copyright notice,
# this list of conditions and the following disclaimer.
# 2. Redistributions in binary form must reproduce the above copyright notice,
# this list of conditions and the following disclaimer in the documentation
# and/or other materials provided with the distribution.
#
# THIS SOFTWARE IS PROVIDED BY THE COPYRIGHT HOLDERS AND CONTRIBUTORS "AS IS"
# AND ANY EXPRESS OR IMPLIED WARRANTIES, INCLUDING, BUT NOT LIMITED TO, THE
# IMPLIED WARRANTIES OF MERCHANTABILITY AND FITNESS FOR A PARTICULAR PURPOSE
# ARE DISCLAIMED. IN NO EVENT SHALL THE COPYRIGHT HOLDER OR CONTRIBUTORS BE
# LIABLE FOR ANY DIRECT, INDIRECT, INCIDENTAL, SPECIAL, EXEMPLARY, OR
# CONSEQUENTIAL DAMAGES (INCLUDING, BUT NOT LIMITED TO, PROCUREMENT OF
# SUBSTITUTE GOODS OR SERVICES; LOSS OF USE, DATA, OR PROFITS; OR BUSINESS
# INTERRUPTION) HOWEVER CAUSED AND ON ANY THEORY OF LIABILITY, WHETHER IN
# CONTRACT, STRICT LIABILITY, OR TORT (INCLUDING NEGLIGENCE OR OTHERWISE)
# ARISING IN ANY WAY OUT OF THE USE OF THIS SOFTWARE, EVEN IF ADVISED OF THE
# POSSIBILITY OF SUCH DAMAGE.
#
# Module Name:
#
#        model.py
#
# Abstract:
#
#        Transport and object model
#
# Authors: Brian Koropoff (brian.koropoff@emc.com)
#

"""
SMB2 Object Model.

This module contains an implementation of the SMB2 client object model,
allowing channels, sessions, tree connections, opens, and leases
to be established and tracked.  It provides convenience functions
for exercising common elements of the protocol without manually
constructing packets.
"""

import sys
import socket
import array
import struct
import random
import logging
import time
import operator
import contextlib

import auth
import core
import crypto
import netbios
import nttime
import smb2
import transport
import ntstatus
import digest

default_credit_request = 10
default_timeout = 30
trace = False

def loop(timeout=None, count=None):
    """
    wrapper for blocking on the underlying event loop for the given timeout
    or given count of iterations
    """
    if timeout is None:
        timeout = default_timeout
    transport.loop(timeout=timeout, count=count)

class TimeoutError(Exception):
    pass

class StateError(Exception):
    pass

class CreditError(Exception):
    pass

class ResponseError(Exception):
    def __init__(self, response):
        Exception.__init__(self, response.command, response.status)
        self.response = response

class Events(core.ValueEnum):
    """ Events used for callback functions """
    EV_REQ_PRE_SERIALIZE = 0x1      # cb expects Netbios frame
    EV_REQ_POST_SERIALIZE = 0x2     # cb expects Netbios frame
    EV_REQ_PRE_SEND = 0x3           # cb expects a buffer to send
    EV_REQ_POST_SEND = 0x4          # cb expects an integer of bytes sent
    EV_RES_PRE_RECV = 0x5           # cb expects an integer of bytes to read
    EV_RES_POST_RECV = 0x6          # cb expects a buffer that was read
    EV_RES_PRE_DESERIALIZE = 0x7    # cb expects a complete netbios buffer
    EV_RES_POST_DESERIALIZE = 0x8   # cb expects a Netbios frame
Events.import_items(globals())

class Future(object):
    """
    Result of an asynchronous operation.

    Futures represent the result of an operation that has not yet completed.
    In Pike, they are most commonly used to track SMB2 request/response pairs,
    but they can be used for any asynchronous operation.

    The result of a future can be waited for synchronously by simply calling
    L{Future.result}, or a notification callback can be set with L{Future.then}.

    Futures implement the context manager interface so that they can be used
    as the context for a with block.  If an exception is raised from the block,
    it will automatically be set as the result of the future.

    @ivar request: The request associated with the future, usually an SMB2 request frame.
    @ivar response: The result of the future, usually an SMB2 response frame.
    @ivar interim_response: The interim response, usually an SMB2 response frame.
    @ivar traceback: The traceback of an exception result, if applicable.
    """

    def __init__(self, request=None):
        """
        Initialize future.

        @param request: The request associated with the response.
        """
        self.request = request
        self.interim_response = None
        self.response = None
        self.notify = None
        self.traceback = None

    def complete(self, response, traceback=None):
        """
        Completes the future with the given result.

        Calling a future as a function is equivalent to calling this method.

        @param response: The result of the future.
        @param traceback: If response is an exception, an optional traceback
        """
        self.response = response
        self.traceback = traceback
        if self.notify is not None:
            self.notify(self)

    def interim(self, response):
        """
        Set interim response.

        @param response: The interim response.
        """
        self.interim_response = response

    def wait(self, timeout=default_timeout):
        """
        Wait for future result to become available.

        @param timeout: The time in seconds before giving up and raising TimeoutError
        """
        deadline = time.time() + timeout
        while self.response is None:
            now = time.time()
            if now > deadline:
                raise TimeoutError('Timed out after %s seconds' % timeout)
            loop(timeout=deadline-now, count=1)

        return self

    def wait_interim(self, timeout=default_timeout):
        """
        Wait for interim response or actual result to become available.

        @param timeout: The time in seconds before giving up and raising TimeoutError
        """
        deadline = time.time() + timeout
        while self.response is None and self.interim_response is None:
            now = time.time()
            if now > deadline:
                raise TimeoutError('Timed out after %s seconds' % timeout)
            loop(timeout=deadline-now, count=1)

        return self

    def result(self, timeout=default_timeout):
        """
        Return result of future.

        If the result is not yet available, this function will wait for it.
        If the result is an exception, this function will raise it instead of
        returning it.

        @param timeout: The time in seconds before giving up and raising TimeoutError
        """
        self.wait(timeout)

        if isinstance(self.response, BaseException):
            traceback = self.traceback
            self.traceback = None
            raise self.response, None, traceback
        else:
            return self.response

    def then(self, notify):
        """
        Set notification function.

        @param notify: A function which will be invoked with this future as a parameter
                       when its result becomes available.  If it is already available,
                       it will be called immediately.
        """
        if self.response is not None:
            notify(self)
        else:
            self.notify = notify

    def __enter__(self):
        pass

    def __exit__(self, exc_type, exc_value, traceback):
        if exc_type is not None:
            self.complete(exc_value, traceback)
            return True

    def __call__(self, *params, **kwparams):
        self.complete(*params, **kwparams)

class Client(object):
    """
    Client

    Maintains all state associated with an SMB2/3 client.

    @type dialects: [number]
    @ivar dialects: A list of supported dialects
    @ivar capabilities: Capabilities flags
    @ivar security_mode: Security mode flags
    @ivar client_guid: Client GUID
    @ivar channel_sequence: Current channel sequence number
    """
    def __init__(self,
                 dialects=[smb2.DIALECT_SMB2_002,
                           smb2.DIALECT_SMB2_1,
                           smb2.DIALECT_SMB3_0,
                           smb2.DIALECT_SMB3_0_2,
                           smb2.DIALECT_SMB3_1_1],
                 capabilities=smb2.GlobalCaps(reduce(operator.or_, smb2.GlobalCaps.values())),
                 security_mode=smb2.SMB2_NEGOTIATE_SIGNING_ENABLED,
                 client_guid=None):
        """
        Constructor.

        @type dialects: [number]
        @param dialects: A list of supported dialects.
        @param capabilities: Client capabilities flags
        @param security_mode: Client security mode flags
        @param client_guid: Client GUID.  If None, a new one will be generated at random.
        """
        object.__init__(self)

        if client_guid is None:
            client_guid = array.array('B',map(random.randint, [0]*16, [255]*16))

        self.dialects = dialects
        self.capabilities = capabilities
        self.security_mode = security_mode
        self.client_guid = client_guid
        self.channel_sequence = 0
        self.callbacks = {}
        self._oplock_break_map = {}
        self._lease_break_map = {}
        self._oplock_break_queue = []
        self._lease_break_queue = []
        self._connections = []
        self._leases = {}

        self.logger = logging.getLogger('pike')

    @contextlib.contextmanager
    def callback(self, event, cb):
        """
        Register a callback function for the context block, then unregister it
        """
        self.register_callback(event, cb)
        try:
            yield
        finally:
            self.unregister_callback(event, cb)

    def register_callback(self, event, cb):
        """
        Registers a callback function, cb for the given event.
        When the event fires, cb will be called with the relevant top-level
        Netbios frame as the single paramter.
        """
        ev = Events(event)
        if ev not in self.callbacks:
            self.callbacks[ev] = []
        self.callbacks[ev].append(cb)

    def unregister_callback(self, event, cb):
        """
        Unregisters a callback function, cb for the given event.
        """
        ev = Events(event)
        if ev not in self.callbacks:
            return
        if cb not in self.callbacks[ev]:
            return
        self.callbacks[ev].remove(cb)

    def connect(self, server, port=445):
        """
        Create a connection.

        Returns a new L{Connection} object connected to the given server and port.

        @param server: The server to connect to.
        @param port: The port to connect to.
        """
        return self.connect_submit(server, port).result()

    def connect_submit(self, server, port=445):
        """
        Create a connection.

        Returns a new L{Future} object for the L{Connection} being established
        asynchronously to the given server and port.

        @param server: The server to connect to.
        @param port: The port to connect to.
        """
        return Connection(self, server, port).connection_future

    # Do not use, may be removed.  Use oplock_break_future.
    def next_oplock_break(self):
        while len(self._oplock_break_queue) == 0:
            loop(count=1)
        return self._oplock_break_queue.pop()

    # Do not use, may be removed.  Use lease_break_future.
    def next_lease_break(self):
        while len(self._lease_break_queue) == 0:
            loop(count=1)
        return self._lease_break_queue.pop()

    def oplock_break_future(self, file_id):
        """
        Create future for oplock break.

        Returns a L{Future} object which will be completed when
        an oplock break occurs.  The result will be the L{smb2.Smb2} frame
        of the break notification packet.

        @type file_id: (number, number)
        @param file_id: The file ID of the oplocked file.
        """

        future = Future(None)

        for smb_res in self._oplock_break_queue[:]:
            if smb_res[0].file_id == file_id:
                future.complete(smb_res)
                self._oplock_break_queue.remove(smb_res)
                break

        if future.response is None:
            self._oplock_break_map[file_id] = future

        return future

    def lease_break_future(self, lease_key):
        """
        Create future for lease break.

        Returns a L{Future} object which will be completed when
        a lease break occurs.  The result will be the L{smb2.Smb2} frame
        of the break notification packet.

        @param lease_key: The lease key for the lease.
        """

        future = Future(None)

        for smb_res in self._lease_break_queue[:]:
            if smb_res[0].lease_key == lease_key:
                future.complete(smb_res)
                self._lease_break_queue.remove(smb_res)
                break

        if future.response is None:
            self._lease_break_map[lease_key.tostring()] = future

        return future

    def oplock_break(self, file_id):
        """
        Wait for and return oplock break notification.

        Equivalent to L{oplock_break_future}(file_id).result()
        """

        return self.oplock_break_future(file_id).result()

    def lease_break(self, lease_key):
        """
        Wait for and return lease break notification.

        Equivalent to L{lease_break_future}(lease_key).result()
        """

        return self.lease_break_future(lease_key).result()

    def lease(self, tree, lease_res):
        """
        Create or look up lease object.

        Returns a lease object based on a L{Tree} and a
        L{smb2.LeaseResponse}.  The lease object is created
        if it does not already exist.

        @param tree: The tree on which the lease request was issued.
        @param lease_res: The lease create context response.
        """

        lease_key = lease_res.lease_key.tostring()
        if lease_key not in self._leases:
            lease = Lease(tree)
            self._leases[lease_key] = lease
        else:
            lease = self._leases[lease_key]
            lease.ref()

        lease.update(lease_res)
        return lease

    # Internal function to remove lease from table
    def dispose_lease(self, lease):
        del self._leases[lease.lease_key.tostring()]

class Connection(transport.Transport):
    """
    Connection to server.

    Represents a connection to a server and handles all socket operations
    and request/response dispatch.

    @type client: Client
    @ivar client: The Client object associated with this connection.
    @ivar server: The server name or address
    @ivar port: The server port
    """
    def __init__(self, client, server, port=445):
        """
        Constructor.

        This should generally not be used directly.  Instead,
        use L{Client.connect}().
        """
        super(Connection, self).__init__()
        self._no_delay = True
        self._in_buffer = array.array('B')
        self._watermark = 4
        self._out_buffer = None
        self._next_mid = 0
        self._mid_blacklist = set()
        self._out_queue = []
        self._future_map = {}
        self._sessions = {}
        self._binding = None
        self._binding_key = None
        self._settings = {}
        self._pre_auth_integrity_hash = array.array('B', "\0"*64)
        self._negotiate_request = None
        self._negotiate_response = None
        self.callbacks = {}
        self.connection_future = Future()
        self.credits = 0
        self.client = client
        self.server = server
        self.port = port
        self.remote_addr = None
        self.local_addr = None
        self.verify_signature = True

        self.error = None
        self.traceback = None

        for result in socket.getaddrinfo(server, port,
                                         0,
                                         socket.SOCK_STREAM,
                                         socket.IPPROTO_TCP):
            family, socktype, proto, canonname, sockaddr = result
            break
        self.create_socket(family, socktype)
        self.connect(sockaddr)

    @contextlib.contextmanager
    def callback(self, event, cb):
        """
        Register a callback function for the context block, then unregister it
        """
        self.register_callback(event, cb)
        try:
            yield
        finally:
            self.unregister_callback(event, cb)

    def register_callback(self, event, cb):
        """
        Registers a callback function, cb for the given event.
        When the event fires, cb will be called with the relevant top-level
        Netbios frame as the single paramter.
        """
        ev = Events(event)
        if ev not in self.callbacks:
            self.callbacks[ev] = []
        self.callbacks[ev].append(cb)

    def unregister_callback(self, event, cb):
        """
        Unregisters a callback function, cb for the given event.
        """
        ev = Events(event)
        if ev not in self.callbacks:
            return
        if cb not in self.callbacks[ev]:
            return
        self.callbacks[ev].remove(cb)

    def process_callbacks(self, event, obj):
        """
        Fire callbacks for the given event, passing obj as the parameter

        Connection-specific callbacks will be fired first, followed by client
        callbacks
        """
        ev = Events(event)
        all_callbacks = [self.callbacks]
        if hasattr(self.client, "callbacks"):
            all_callbacks.append(self.client.callbacks)
        for callbacks in all_callbacks:
            if ev not in callbacks:
                continue
            for cb in callbacks[ev]:
                cb(obj)

    @property
    def negotiate_response(self):
        return self._negotiate_response

    @negotiate_response.setter
    def negotiate_response(self, value):
        if self._negotiate_response is not None:
            raise AssertionError("Attempting to overwrite negotiate response")
        self._negotiate_response = value
        # pre-auth integrity hash processing
        if value.dialect_revision < smb2.DIALECT_SMB3_1_1:
            return
        self._pre_auth_integrity_hash = digest.smb3_sha512(
                self._pre_auth_integrity_hash +
                self._negotiate_request.parent.serialize())
        self._pre_auth_integrity_hash = digest.smb3_sha512(
                self._pre_auth_integrity_hash +
                value.parent.parent.buf[4:])

    @property
    def dialect_revision(self):
        return (self.negotiate_response.dialect_revision
                if self.negotiate_response is not None
                else 0x0)

    def next_mid_range(self, length):
        """
        multicredit requests must reserve 1 message id per credit charged.
        the message id of the request should be the first id of the range.
        """
        if length < 1:
            length = 1
        start_range = self._next_mid
        while True:
            r = set(range(start_range, start_range+length))
            if not r.intersection(self._mid_blacklist):
                break
            start_range += 1
        self._next_mid = sorted(list(r))[-1] + 1
        return start_range

    def next_mid(self):
        return self.next_range(1)

    def reserve_mid(mid):
        self._mid_blacklist.add(mid)

    def handle_connect(self):
        self.client._connections.append(self)
        with self.connection_future:
            self.local_addr = self.socket.getsockname()
            self.remote_addr = self.socket.getpeername()

            self.client.logger.debug('connect: %s/%s -> %s/%s',
                                     self.local_addr[0], self.local_addr[1],
                                     self.remote_addr[0], self.remote_addr[1])
        self.connection_future(self)

    def handle_read(self):
        # Try to read the next netbios frame
        remaining = self._watermark - len(self._in_buffer)
        self.process_callbacks(EV_RES_PRE_RECV, remaining)
        data = array.array('B', self.recv(remaining))
        self.process_callbacks(EV_RES_POST_RECV, data)
        self._in_buffer.extend(data)
        avail = len(self._in_buffer)
        if avail >= 4:
            self._watermark = 4 + struct.unpack('>L', self._in_buffer[0:4])[0]
        if avail == self._watermark:
            nb = self.frame()
            self.process_callbacks(EV_RES_PRE_DESERIALIZE, self._in_buffer)
            nb.parse(self._in_buffer)
            self._in_buffer = array.array('B')
            self._watermark = 4
            self._dispatch_incoming(nb)

    def handle_write(self):
        # Try to write out more data
        while self._out_buffer is None and len(self._out_queue):
            self._out_buffer = self._prepare_outgoing()
            while self._out_buffer is not None:
                self.process_callbacks(EV_REQ_PRE_SEND, self._out_buffer)
                sent = self.send(self._out_buffer)
                del self._out_buffer[:sent]
                if len(self._out_buffer) == 0:
                    self._out_buffer = None
                self.process_callbacks(EV_REQ_POST_SEND, sent)

    def handle_close(self):
        self.close()

    def handle_error(self):
        (_,self.error,self.traceback) = sys.exc_info()
        self.close()

    def close(self):
        """
        Close connection.

        This unceremoniously terminates the connection and fails all
        outstanding requests with EOFError.
        """
        # If there is no error, propagate EOFError
        if self.error is None:
            self.error = EOFError("close")

        # if the connection hasn't been established, raise the error
        if self.connection_future.response is None:
            self.connection_future(self.error)

        # otherwise, ignore this connection since it's not associated with its client
        if self not in self.client._connections:
            return

        super(Connection, self).close()

        if self.remote_addr is not None:
            self.client.logger.debug("disconnect (%s/%s -> %s/%s): %s",
                                     self.local_addr[0], self.local_addr[1],
                                     self.remote_addr[0], self.remote_addr[1],
                                     self.error)

        self.client._connections.remove(self)

        for future in self._out_queue:
            future.complete(self.error, self.traceback)
        del self._out_queue[:]

        for future in self._future_map.itervalues():
            future.complete(self.error, self.traceback)
        self._future_map.clear()

        for session in self._sessions.values():
            session.delchannel(self)

        self.traceback = None

    def _prepare_outgoing(self):
        # Try to prepare an outgoing packet

        # Grab an outgoing smb2 request
        future = self._out_queue[0]

        result = None
        with future:
            req = future.request
            self.process_callbacks(EV_REQ_PRE_SERIALIZE, req.parent)

            if req.credit_charge is None:
                req.credit_charge = 0
                for cmd in req:
                    if isinstance(cmd, smb2.ReadRequest) and cmd.length > 0:
                        # special handling, 1 credit per 64k
                        req.credit_charge, remainder = divmod(cmd.length, 2**16)
                    elif isinstance(cmd, smb2.WriteRequest) and cmd.buffer is not None:
                        # special handling, 1 credit per 64k
                        if cmd.length is None:
                            cmd.length = len(cmd.buffer)
                        req.credit_charge, remainder = divmod(cmd.length, 2**16)
                    else:
                        remainder = 1       # assume 1 credit per command
                    if remainder > 0:
                        req.credit_charge += 1
            # do credit accounting based on our calculations (MS-SMB2 3.2.5.1)
            self.credits -= req.credit_charge

            if req.credit_request is None:
                req.credit_request = default_credit_request
                if req.credit_charge > req.credit_request:
                    req.credit_request = req.credit_charge      # try not to fall behind

            del self._out_queue[0]

            # Assign message id
            if req.message_id is None:
                req.message_id = self.next_mid_range(req.credit_charge)

            if req.is_last_child():
                # Last command in chain, ready to send packet
                result = req.parent.serialize()
                self.process_callbacks(EV_REQ_POST_SERIALIZE, req.parent)
                if trace:
                    self.client.logger.debug('send (%s/%s -> %s/%s): %s',
                                             self.local_addr[0], self.local_addr[1],
                                             self.remote_addr[0], self.remote_addr[1],
                                             req.parent)
                else:
                    self.client.logger.debug('send (%s/%s -> %s/%s): %s',
                                             self.local_addr[0], self.local_addr[1],
                                             self.remote_addr[0], self.remote_addr[1],
                                             ', '.join(f[0].__class__.__name__ for f in req.parent))
            else:
                # Not ready to send chain
                result = None

            # Move it to map for response waiters (but not cancel)
            if not isinstance(req[0], smb2.Cancel):
                self._future_map[req.message_id] = future

        return result

    def _find_oplock_future(self, file_id):
        if file_id in self.client._oplock_break_map:
            return self.client._oplock_break_map.pop(file_id)
        return None

    def _find_lease_future(self, lease_key):
        lease_key = lease_key.tostring()
        if lease_key in self.client._lease_break_map:
            return self.client._lease_break_map.pop(lease_key)
        return None

    def _dispatch_incoming(self, res):
        if trace:
            self.client.logger.debug('recv (%s/%s -> %s/%s): %s',
                                     self.remote_addr[0], self.remote_addr[1],
                                     self.local_addr[0], self.local_addr[1],
                                     res)
        else:
            self.client.logger.debug('recv (%s/%s -> %s/%s): %s',
                                     self.remote_addr[0], self.remote_addr[1],
                                     self.local_addr[0], self.local_addr[1],
                                     ', '.join(f[0].__class__.__name__ for f in res))
        self.process_callbacks(EV_RES_POST_DESERIALIZE, res)
        for smb_res in res:
            # TODO: move credit tracking to callbacks
            self.credits += smb_res.credit_response

            # Verify non-session-setup-response signatures
            # session setup responses are verified in SessionSetupContext
            if not isinstance(smb_res[0], smb2.SessionSetupResponse):
                key = self.signing_key(smb_res.session_id)
                if key and self.verify_signature:
                    smb_res.verify(self.signing_digest(), key)

            if smb_res.message_id == smb2.UNSOLICITED_MESSAGE_ID:
                if isinstance(smb_res[0], smb2.OplockBreakNotification):
                    future = self._find_oplock_future(smb_res[0].file_id)
                    if future:
                        future.complete(smb_res)
                    else:
                        self.client._oplock_break_queue.append(smb_res)
                elif isinstance(smb_res[0], smb2.LeaseBreakNotification):
                    future = self._find_lease_future(smb_res[0].lease_key)
                    if future:
                        future.complete(smb_res)
                    else:
                        self.client._lease_break_queue.append(smb_res)
                else:
                    raise core.BadPacket()
            elif smb_res.message_id in self._future_map:
                future = self._future_map[smb_res.message_id]
                if smb_res.status == ntstatus.STATUS_PENDING:
                    future.interim(smb_res)
                elif isinstance(smb_res[0], smb2.ErrorResponse) or \
                     smb_res.status not in smb_res[0].allowed_status:
                    future.complete(ResponseError(smb_res))
                    del self._future_map[smb_res.message_id]
                else:
                    future.complete(smb_res)
                    del self._future_map[smb_res.message_id]

    def submit(self, req):
        """
        Submit request.

        Submits a L{netbios.Netbios} frame for sending.  Returns
        a list of L{Future} objects, one for each corresponding
        L{smb2.Smb2} frame in the request.
        """
        if self.error is not None:
            raise self.error, None, self.traceback
        futures = []
        for smb_req in req:
            if isinstance(smb_req[0], smb2.Cancel):
                # Find original future being canceled to return
                if smb_req.async_id is not None:
                    # Cancel by async ID
                    future = filter(lambda f: f.interim_response.async_id == smb_req.async_id, self._future_map.itervalues())[0]
                elif smb_req.message_id in self._future_map:
                    # Cancel by message id, already in future map
                    future = self._future_map[smb_req.message_id]
                else:
                    # Cancel by message id, still in send queue
                    future = filter(lambda f: f.request.message_id == smb_req.message_id, self._out_queue)[0]
                # Add fake future for cancel since cancel has no response
                self._out_queue.append(Future(smb_req))
                futures.append(future)
            else:
                future = Future(smb_req)
                self._out_queue.append(future)
                futures.append(future)

        # don't wait for the callback, send the data now
        if self._no_delay:
            self.handle_write()
        return futures

    def transceive(self, req):
        """
        Submit request and wait for responses.

        Submits a L{netbios.Netbios} frame for sending.  Waits for
        and returns a list of L{smb2.Smb2} response objects, one for each
        corresponding L{smb2.Smb2} frame in the request.
        """
        return map(Future.result, self.submit(req))

    def negotiate_request(self, hash_algorithms=None, salt=None, ciphers=None):
        smb_req = self.request()
        smb_req.credit_charge = 0       # negotiate requests are free
        neg_req = smb2.NegotiateRequest(smb_req)

        neg_req.dialects = self.client.dialects
        neg_req.security_mode = self.client.security_mode
        neg_req.capabilities = self.client.capabilities
        neg_req.client_guid = self.client.client_guid

        if smb2.DIALECT_SMB3_1_1 in neg_req.dialects:
            if ciphers is None:
                ciphers = [crypto.SMB2_AES_128_GCM,
                           crypto.SMB2_AES_128_CCM]
            if ciphers:
                encryption_req = crypto.EncryptionCapabilitiesRequest(neg_req)
                encryption_req.ciphers = ciphers

            preauth_integrity_req = smb2.PreauthIntegrityCapabilitiesRequest(neg_req)
            if hash_algorithms is None:
                hash_algorithms = [smb2.SMB2_SHA_512]
            preauth_integrity_req.hash_algorithms = hash_algorithms
            if salt is not None:
                preauth_integrity_req.salt = salt
            else:
                preauth_integrity_req.salt = array.array('B',
                    map(random.randint, [0]*32, [255]*32))
        self._negotiate_request = neg_req
        return neg_req

    def negotiate_submit(self, negotiate_request):
        negotiate_future = self.submit(negotiate_request.parent.parent)[0]
        def assign_response(f):
            self.negotiate_response = f.result()[0]
        negotiate_future.then(assign_response)
        return negotiate_future

    def negotiate(self, hash_algorithms=None, salt=None, ciphers=None):
        """
        Perform dialect negotiation.

        This must be performed before setting up a session with
        L{Connection.session_setup}().
        """
        self.negotiate_submit(
                self.negotiate_request(
                    hash_algorithms,
                    salt,
                    ciphers
        )).result()
        return self

    class SessionSetupContext(object):
        def __init__(self, conn, creds=None, bind=None, resume=None,
                     ntlm_version=None):
            assert conn.negotiate_response is not None

            self.conn = conn
            self.dialect_revision = conn.negotiate_response.dialect_revision
            self.bind = bind
            self.resume = resume
            self._pre_auth_integrity_hash = conn._pre_auth_integrity_hash[:]

            if creds and auth.ntlm is not None:
                self.auth = auth.NtlmProvider(conn, creds)
                if ntlm_version is not None:
                    self.auth.authenticator.ntlm_version = ntlm_version
            elif auth.kerberos is not None:
                self.auth = auth.KerberosProvider(conn, creds)
            else:
                raise ImportError("Neither ntlm nor kerberos authentication "
                                  "methods are available")

            self._settings = {}
            self.prev_session_id = 0
            self.session_id = 0
            self.requests = []
            self.responses = []
            self.session_future = Future()
            self.interim_future = None

            if bind:
                assert conn.negotiate_response.dialect_revision >= 0x300
                self.session_id = bind.session_id
                conn._binding = bind
                # assume the signing key from the previous session
                conn._binding_key = bind.first_channel().signing_key
            elif resume:
                assert conn.negotiate_response.dialect_revision >= 0x300
                self.prev_session_id = resume.session_id

        def let(self, **kwargs):
            return core.Let(self, kwargs)

        def derive_signing_key(self, session_key=None, context=None):
            if session_key is None:
                session_key = self.session_key
            if self.dialect_revision >= smb2.DIALECT_SMB3_1_1:
                if context is None:
                    context = self._pre_auth_integrity_hash
                return digest.derive_key(
                        session_key,
                        'SMBSigningKey',
                        context)[:16]
            elif self.dialect_revision >= smb2.DIALECT_SMB3_0:
                if context is None:
                    context = 'SmbSign\0'
                return digest.derive_key(session_key, 'SMB2AESCMAC', context)[:16]
            else:
                return session_key

        def derive_encryption_keys(self, session_key=None, context=None):
            if self.dialect_revision >= smb2.DIALECT_SMB3_1_1:
                if context is None:
                    context = self._pre_auth_integrity_hash
                for nctx in self.conn.negotiate_response:
                    if isinstance(nctx, crypto.EncryptionCapabilitiesResponse):
                        try:
                            return crypto.EncryptionContext(
                                crypto.CryptoKeys311(
                                    self.session_key,
                                    context),
                                nctx.ciphers)
                        except crypto.CipherMismatch:
                            pass
            elif self.dialect_revision >= smb2.DIALECT_SMB3_0:
                if self.conn.negotiate_response.capabilities & smb2.SMB2_GLOBAL_CAP_ENCRYPTION:
                    return crypto.EncryptionContext(
                        crypto.CryptoKeys300(self.session_key),
                        [crypto.SMB2_AES_128_CCM])

        def _update_pre_auth_integrity(self, packet, data=None):
            if smb2.DIALECT_SMB3_1_1 not in self.conn.client.dialects:
                # hash only applies if client requests 3.1.1
                return
            neg_resp = self.conn.negotiate_response
            if (neg_resp is not None and
                neg_resp.dialect_revision < smb2.DIALECT_SMB3_1_1):
                # hash only applies if server negotiates 3.1.1
                return
            if data is None:
                data = packet.serialize()
            self._pre_auth_integrity_hash = digest.smb3_sha512(
                    self._pre_auth_integrity_hash +
                    data)

        def _send_session_setup(self, sec_buf):
            smb_req = self.conn.request()
            session_req = smb2.SessionSetupRequest(smb_req)

            smb_req.session_id = self.session_id
            session_req.previous_session_id = self.prev_session_id
            session_req.security_mode = smb2.SMB2_NEGOTIATE_SIGNING_ENABLED
            session_req.security_buffer = sec_buf
            if self.bind:
                smb_req.flags = smb2.SMB2_FLAGS_SIGNED
                session_req.flags = smb2.SMB2_SESSION_FLAG_BINDING

            for (attr,value) in self._settings.iteritems():
                setattr(session_req, attr, value)

            self.requests.append(smb_req)
            return self.conn.submit(smb_req.parent)[0]

        def _finish(self, smb_res):
            sec_buf = smb_res[0].security_buffer
            out_buf, self.session_key = self.auth.step(sec_buf)
            signing_key = self.derive_signing_key()
            encryption_context = self.derive_encryption_keys()

            # Verify final signature
            smb_res.verify(self.conn.signing_digest(), signing_key)

            if self.bind:
                self.conn._binding = None
                self.conn._binding_key = None
                session = self.bind
            else:
                session = Session(self.conn.client,
                                  self.session_id,
                                  self.session_key,
                                  encryption_context,
                                  smb_res)
                session.user = self.auth.username()

            return session.addchannel(self.conn, signing_key)

        def __iter__(self):
            return self

        def submit(self, f=None):
            """
            Submit rounds of SessionSetupRequests

            Returns a L{Future} object, for the L{Channel} object
            """
            try:
                res = self.next()
                res.then(self.submit)
            except StopIteration:
                pass
            return self.session_future

        def next(self):
            with self.session_future:
                res = self._process()
                if res is not None:
                    return res
            raise StopIteration()

        def _process(self):
            out_buf = None
            if not self.interim_future and not self.responses:
                # send the initial request
                out_buf, self.session_key = self.auth.step(
                        self.conn.negotiate_response.security_buffer)

            elif self.interim_future:
                # handle pre-auth integrity on the previous request
                previous_request = self.requests[-1]
                self._update_pre_auth_integrity(previous_request)

                smb_res = self.interim_future.result()
                self.interim_future = None
                self.responses.append(smb_res)
                self.session_id = smb_res.session_id

                if smb_res.status == ntstatus.STATUS_SUCCESS:
                    # session is established
                    with self.session_future:
                        self.session_future(self._finish(smb_res))
                    return self.session_future
                else:
                    # process interim request
                    self._update_pre_auth_integrity(smb_res, smb_res.parent.buf[4:])
                    session_res = smb_res[0]
                    if self.bind:
                        # Need to verify intermediate signatures
                        smb_res.verify(self.conn.signing_digest(),
                                       self.conn._binding_key)
                    out_buf, self.session_key = self.auth.step(
                            session_res.security_buffer)
            if out_buf:
                # submit additional requests if necessary
                self.interim_future = self._send_session_setup(out_buf)
                return self.interim_future

    def session_setup(self, creds=None, bind=None, resume=None):
        """
        Establish a session.

        Establishes a session, performing GSS rounds as necessary.  Returns
        a L{Channel} object which can be used for further requests on the given
        connection and session.

        @type creds: str
        @param creds: A set of credentials of the form '<domain>\<user>%<password>'.
                      If specified, NTLM authentication will be used.  If None,
                      Kerberos authentication will be attempted.
        @type bind: L{Session}
        @param bind: An existing session to bind.
        @type resume: L{Session}
        @param resume: An previous session to resume.
        """
        session_context = self.SessionSetupContext(self, creds, bind, resume)
        return session_context.submit().result()

    # Return a fresh netbios frame with connection as context
    def frame(self):
        return netbios.Netbios(context=self)

    # Return a fresh smb2 frame with connection as context
    # Put it in a netbios frame automatically if none given
    def request(self, parent=None):
        if parent is None:
            parent = self.frame()
        req = smb2.Smb2(parent, context=self)
        req.channel_sequence = self.client.channel_sequence

        for (attr,value) in self._settings.iteritems():
            setattr(req, attr, value)

        return req

    def let(self, **kwargs):
        return core.Let(self, kwargs)

    #
    # SMB2 context upcalls
    #
    def session(self, session_id):
        return self._sessions.get(session_id, None)

    def signing_key(self, session_id):
        if session_id in self._sessions:
            session = self._sessions[session_id]
            channel = session._channels[id(self)]
            return channel.signing_key
        elif self._binding and self._binding.session_id == session_id:
            return self._binding_key

    def encryption_context(self, session_id):
        if session_id in self._sessions:
            session = self._sessions[session_id]
            return session.encryption_context

    def signing_digest(self):
        assert self.negotiate_response is not None
        if self.negotiate_response.dialect_revision >= smb2.DIALECT_SMB3_0:
            return digest.aes128_cmac
        else:
            return digest.sha256_hmac

    def get_request(self, message_id):
        if message_id in self._future_map:
            return self._future_map[message_id].request
        else:
            return None

class Session(object):
    def __init__(self, client, session_id, session_key,
                 encryption_context, smb_res):
        object.__init__(self)
        self.client = client
        self.session_id = session_id
        self.session_key = session_key
        self.encryption_context = encryption_context
        self.encrypt_data = False
        if smb_res[0].session_flags & smb2.SMB2_SESSION_FLAG_ENCRYPT_DATA and \
            self.encryption_context is not None:
            self.encrypt_data = True
        self._channels = {}
        self._trees = {}
        self.user = None

    def addchannel(self, conn, signing_key):
        channel = Channel(conn, self, signing_key)
        self._channels[id(conn)] = channel
        conn._sessions[self.session_id] = self
        return channel

    def delchannel(self, conn):
        del conn._sessions[self.session_id]
        del self._channels[id(conn)]

    def first_channel(self):
        return self._channels.itervalues().next()

    def tree(self, tree_id):
        return self._trees.get(tree_id, None)

class Channel(object):
    def __init__(self, connection, session, signing_key):
        object.__init__(self)
        self.connection = connection
        self.session = session
        self.signing_key = signing_key

    def cancel_request(self, future):
        if (future.response is not None):
            raise StateError("Cannot cancel completed request")

        smb_req = self.request()
        cancel_req = smb2.Cancel(smb_req)

        # Don't bother trying to sign cancel
        smb_req.flags &= ~smb2.SMB2_FLAGS_SIGNED

        # Use async id to cancel if applicable:
        if future.interim_response is not None:
            smb_req.async_id = future.interim_response.async_id
            smb_req.tree_id = None
            smb_req.flags |= smb2.SMB2_FLAGS_ASYNC_COMMAND
            smb_req.message_id = 0
        else:
            smb_req.message_id = future.request.message_id

        return cancel_req

    def cancel(self, future):
        cancel_req = self.cancel_request(future)
        return self.connection.submit(cancel_req.parent.parent)[0]

    def tree_connect_request(self, path):
        smb_req = self.request()
        if self.connection.negotiate_response.dialect_revision >= smb2.DIALECT_SMB3_1_1:
            smb_req.flags |= smb2.SMB2_FLAGS_SIGNED
        tree_req = smb2.TreeConnectRequest(smb_req)
        tree_req.path = "\\\\" + self.connection.server + "\\" + path
        return tree_req

    def tree_connect_submit(self, tree_req):
        tree_future = Future()
        resp_future = self.connection.submit(tree_req.parent.parent)[0]
        resp_future.then(lambda f: tree_future.complete(Tree(self.session,
                                                             tree_req.path,
                                                             f.result())))
        return tree_future

    def tree_connect(self, path):
        return self.tree_connect_submit(
                self.tree_connect_request(
                    path)).result()

    def tree_disconnect_request(self, tree):
        smb_req = self.request(obj=tree)
        tree_req = smb2.TreeDisconnectRequest(smb_req)
        return tree_req

    def tree_disconnect(self, tree):
        return self.connection.transceive(
                self.tree_disconnect_request(tree).parent.parent)[0]

    def logoff_request(self):
        smb_req = self.request()
        logoff_req = smb2.LogoffRequest(smb_req)
        return logoff_req

    def logoff_submit(self, logoff_req):
        def logoff_finish(f):
            for channel in self.session._channels.itervalues():
                del channel.connection._sessions[self.session.session_id]
        logoff_future = self.connection.submit(logoff_req.parent.parent)[0]
        logoff_future.then(logoff_finish)
        return logoff_future

    def logoff(self):
        return self.logoff_submit(
                self.logoff_request()).result()

    def create_request(
            self,
            tree,
            path,
            access=smb2.GENERIC_READ | smb2.GENERIC_WRITE,
            attributes=smb2.FILE_ATTRIBUTE_NORMAL,
            share=0,
            disposition=smb2.FILE_OPEN_IF,
            options=0,
            maximal_access=None,
            oplock_level=smb2.SMB2_OPLOCK_LEVEL_NONE,
            lease_key=None,
            lease_state=None,
            durable=False,
            persistent=False,
            create_guid=None,
            app_instance_id=None,
            query_on_disk_id=False,
            extended_attributes=None,
            timewarp=None):

        prev_open = None

        smb_req = self.request(obj=tree)
        create_req = smb2.CreateRequest(smb_req)

        create_req.name = path
        create_req.desired_access = access
        create_req.file_attributes = attributes
        create_req.share_access = share
        create_req.create_disposition = disposition
        create_req.create_options = options
        create_req.requested_oplock_level = oplock_level

        if maximal_access:
            max_req = smb2.MaximalAccessRequest(create_req)
            if maximal_access is not True:
                max_req.timestamp = maximal_access

        if oplock_level == smb2.SMB2_OPLOCK_LEVEL_LEASE:
            lease_req = smb2.LeaseRequest(create_req)
            lease_req.lease_key = lease_key
            lease_req.lease_state = lease_state

        if isinstance(durable, Open):
            prev_open = durable
            if durable.durable_timeout is None:
                durable_req = smb2.DurableHandleReconnectRequest(create_req)
                durable_req.file_id = durable.file_id
            else:
                durable_req = smb2.DurableHandleReconnectV2Request(create_req)
                durable_req.file_id = durable.file_id
                durable_req.create_guid = durable.create_guid
                durable_req.flags = durable.durable_flags
        elif durable is True:
            durable_req = smb2.DurableHandleRequest(create_req)
        elif durable is not False:
            durable_req = smb2.DurableHandleV2Request(create_req)
            durable_req.timeout = durable
            if persistent:
                durable_req.flags = smb2.SMB2_DHANDLE_FLAG_PERSISTENT
            if create_guid is None:
                create_guid = array.array('B',map(random.randint, [0]*16, [255]*16))
            durable_req.create_guid = create_guid

        if app_instance_id:
            app_instance_id_req = smb2.AppInstanceIdRequest(create_req)
            app_instance_id_req.app_instance_id = app_instance_id

        if query_on_disk_id:
            query_on_disk_id_req = smb2.QueryOnDiskIDRequest(create_req)

        if extended_attributes:
            ext_attr_len = len(extended_attributes.keys())
            for name, value in extended_attributes.iteritems():
                ext_attr = smb2.ExtendedAttributeRequest(create_req)
                if ext_attr_len == 1:
                    next_entry_offset = 0
                else:
                    next_entry_offset = 10 + len(name) + len(value)
                ext_attr.next_entry_offset = next_entry_offset
                ext_attr.ea_name = name
                ext_attr.ea_name_length = len(name)
                ext_attr.ea_value = value
                ext_attr.ea_value_length = len(value)
                ext_attr_len = ext_attr_len - 1

        if timewarp:
            timewarp_req = smb2.TimewarpTokenRequest(create_req)
            timewarp_req.timestamp = nttime.NtTime(timewarp)

        open_future = Future(None)
        def finish(f):
            with open_future: open_future(
                    Open(
                        tree,
                        f.result(),
                        create_guid=create_guid,
                        prev=prev_open))
        create_req.open_future = open_future
        create_req.finish = finish

        return create_req

    def create_submit(self, create_req):
        open_future = create_req.open_future
        open_future.request_future = self.connection.submit(
                create_req.parent.parent)[0]
        open_future.request_future.then(create_req.finish)

        return open_future

    def create(
            self,
            tree,
            path,
            access=smb2.GENERIC_READ | smb2.GENERIC_WRITE,
            attributes=smb2.FILE_ATTRIBUTE_NORMAL,
            share=0,
            disposition=smb2.FILE_OPEN_IF,
            options=0,
            maximal_access=None,
            oplock_level=smb2.SMB2_OPLOCK_LEVEL_NONE,
            lease_key=None,
            lease_state=None,
            durable=False,
            persistent=False,
            create_guid=None,
            app_instance_id=None,
            query_on_disk_id=False,
            extended_attributes=None,
            timewarp=None):
        return self.create_submit(self.create_request(
                tree,
                path,
                access,
                attributes,
                share,
                disposition,
                options,
                maximal_access,
                oplock_level,
                lease_key,
                lease_state,
                durable,
                persistent,
                create_guid,
                app_instance_id,
                query_on_disk_id,
                extended_attributes,
                timewarp))

    def close_request(self, handle):
        smb_req = self.request(obj=handle)
        close_req = smb2.CloseRequest(smb_req)

        close_req.file_id = handle.file_id
        close_req.handle = handle
        return close_req

    def close_submit(self, close_req):
        resp_future = self.connection.submit(close_req.parent.parent)[0]
        resp_future.then(close_req.handle.dispose())
        return resp_future

    def close(self, handle):
        return self.close_submit(
                self.close_request(handle)).result()

    def query_directory_request(
            self,
            handle,
            file_information_class=smb2.FILE_DIRECTORY_INFORMATION,
            flags=0,
            file_index=0,
            file_name='*',
            output_buffer_length=8192):
        smb_req = self.request(obj=handle)
        enum_req = smb2.QueryDirectoryRequest(smb_req)
        enum_req.file_id = handle.file_id
        enum_req.file_name = file_name
        enum_req.output_buffer_length = output_buffer_length
        enum_req.file_information_class = file_information_class
        enum_req.flags = flags
        enum_req.file_index = file_index
        return enum_req

    def query_directory(self,
                        handle,
                        file_information_class=smb2.FILE_DIRECTORY_INFORMATION,
                        flags=0,
                        file_index=0,
                        file_name='*',
                        output_buffer_length=8192):
        return self.connection.transceive(
                self.query_directory_request(
                    handle,
                    file_information_class,
                    flags,
                    file_index,
                    file_name,
                    output_buffer_length).parent.parent)[0][0]

    def enum_directory(self,
                       handle,
                       file_information_class=smb2.FILE_DIRECTORY_INFORMATION,
                       file_name = '*',
                       output_buffer_length=8192):
        while True:
            try:
                for info in self.query_directory(handle,
                                                 file_information_class=file_information_class,
                                                 file_name=file_name,
                                                 output_buffer_length=output_buffer_length):
                    yield info
            except ResponseError as e:
                if e.response.status == ntstatus.STATUS_NO_MORE_FILES:
                    return
                else:
                    raise

    def query_file_info_request(
            self,
            create_res,
            file_information_class=smb2.FILE_BASIC_INFORMATION,
            info_type=smb2.SMB2_0_INFO_FILE,
            output_buffer_length=4096,
            additional_information=None):
        smb_req = self.request(obj=create_res)
        query_req = smb2.QueryInfoRequest(smb_req)

        query_req.info_type = info_type
        query_req.file_information_class = file_information_class
        query_req.file_id = create_res.file_id
        query_req.output_buffer_length = output_buffer_length
        if additional_information:
            query_req.additional_information = additional_information
        return query_req

    def query_file_info(self,
                        create_res,
                        file_information_class=smb2.FILE_BASIC_INFORMATION,
                        info_type=smb2.SMB2_0_INFO_FILE,
                        output_buffer_length=4096,
                        additional_information=None):
        return self.connection.transceive(
                self.query_file_info_request(
                    create_res,
                    file_information_class,
                    info_type,
                    output_buffer_length,
                    additional_information).parent.parent)[0][0][0]

    def set_file_info_request(
            self,
            handle,
            file_information_class=smb2.FILE_BASIC_INFORMATION,
            info_type=smb2.SMB2_0_INFO_FILE,
            input_buffer_length=4096,
            additional_information=None):
        smb_req = self.request(obj=handle)
        set_req = smb2.SetInfoRequest(smb_req)
        set_req.file_id = handle.file_id
        set_req.file_information_class = file_information_class
        set_req.info_type = info_type
        set_req.input_buffer_length = input_buffer_length
        if additional_information:
            set_req.additional_information = additional_information
        return set_req

    @contextlib.contextmanager
    def set_file_info(self, handle, cls):
        info_type = file_information_class = None
        if hasattr(cls, "info_type"):
            info_type = cls.info_type
        if hasattr(cls, "file_information_class"):
            file_information_class = cls.file_information_class
        set_req = self.set_file_info_request(
                handle,
                file_information_class,
                info_type)
        yield cls(set_req)
        self.connection.transceive(set_req.parent.parent)[0]

    def change_notify_request(
            self,
            handle,
            completion_filter=smb2.SMB2_NOTIFY_CHANGE_CREATION,
            flags=0,
            buffer_length=4096):
        smb_req = self.request(obj=handle)
        cnotify_req = smb2.ChangeNotifyRequest(smb_req)
        cnotify_req.file_id = handle.file_id
        cnotify_req.buffer_length = buffer_length
        cnotify_req.flags = flags
        return cnotify_req

    def change_notify(
            self,
            handle,
            completion_filter=smb2.SMB2_NOTIFY_CHANGE_CREATION,
            flags=0,
            buffer_length=4096):
        return self.connection.submit(
                self.change_notify_request(
                    handle,
                    completion_filter,
                    flags,
                    buffer_length=4096).parent.parent)[0][0]

    # Send an echo request and get a response
    def echo(self):
        # Create request structure
        smb_req = self.request()
        # Make the request struct have an ECHO_REQUEST
        enum_req = smb2.EchoRequest(smb_req)
        # Get response  first [0] = first response, 2nd [0] = echo response
        # frame
        self.connection.transceive(smb_req.parent)[0][0]

    def flush_request(self, file):
        smb_req = self.request(obj=file)
        flush_req = smb2.FlushRequest(smb_req)
        flush_req.file_id = file.file_id
        return flush_req

    def flush(self, file):
        self.connection.transceive(self.flush_request(file).parent.parent)

    def read_request(
            self,
            file,
            length,
            offset,
            minimum_count=0,
            remaining_bytes=0):
        smb_req = self.request(obj=file)
        read_req = smb2.ReadRequest(smb_req)

        read_req.length = length
        read_req.offset = offset
        read_req.minimum_count = minimum_count
        read_req.remaining_bytes = remaining_bytes
        read_req.file_id = file.file_id
        return read_req

    def read(
            self,
            file,
            length,
            offset,
            minimum_count=0,
            remaining_bytes=0):
        return self.connection.transceive(
                self.read_request(
                    file,
                    length,
                    offset,
                    minimum_count,
                    remaining_bytes).parent.parent)[0][0].data

    def write_request(
            self,
            file,
            offset,
            buffer=None,
            remaining_bytes=0,
            flags=0):
        smb_req = self.request(obj=file)
        write_req = smb2.WriteRequest(smb_req)

        write_req.offset = offset
        write_req.file_id = file.file_id
        write_req.buffer = buffer
        write_req.remaining_bytes = remaining_bytes
        write_req.flags = flags
        return write_req

    def write(self,
              file,
              offset,
              buffer=None,
              remaining_bytes=0,
              flags=0):
        smb_res = self.connection.transceive(
                self.write_request(
                    file,
                    offset,
                    buffer,
                    remaining_bytes,
                    flags).parent.parent)

        return smb_res[0][0].count

    def lock_request(self, handle, locks, sequence=0):
        """
        @param locks: A list of lock tuples, each of which consists of (offset, length, flags).
        """
        smb_req = self.request(obj=handle)
        lock_req = smb2.LockRequest(smb_req)

        lock_req.file_id = handle.file_id
        lock_req.locks = locks
        lock_req.lock_sequence = sequence
        return lock_req

    def lock(self, handle, locks, sequence=0):
        """
        @param locks: A list of lock tuples, each of which consists of (offset, length, flags).
        """
        return self.connection.submit(
                self.lock_request(
                    handle,
                    locks,
                    sequence).parent.parent)[0]

    def validate_negotiate_info(self, tree):
        smb_req = self.request(obj=tree)
        ioctl_req = smb2.IoctlRequest(smb_req)
        vni_req = smb2.ValidateNegotiateInfoRequest(ioctl_req)
        client = self.session.client

        # Validate negotiate must always be signed
        smb_req.flags |= smb2.SMB2_FLAGS_SIGNED
        ioctl_req.flags = smb2.SMB2_0_IOCTL_IS_FSCTL
        vni_req.capabilities = client.capabilities
        vni_req.client_guid = client.client_guid
        vni_req.security_mode = client.security_mode
        vni_req.dialects = client.dialects

        res = self.connection.transceive(smb_req.parent)[0]

        return res

    def resume_key(self, file):
        smb_req = self.request(obj=file.tree)
        ioctl_req = smb2.IoctlRequest(smb_req)
        resumekey_req = smb2.RequestResumeKeyRequest(ioctl_req)

        ioctl_req.file_id = file.file_id
        ioctl_req.flags |= smb2.SMB2_0_IOCTL_IS_FSCTL

        return self.connection.transceive(smb_req.parent)[0]

<<<<<<< HEAD
    def copychunk_request(self, source_file, target_file, chunks, resume_key=None, write_flag=False):
=======
    def queryfile_sessionconn(self, file,*args):
        smb_req = self.request(obj=file.tree)
        ioctl_req = smb2.IoctlRequest(smb_req)
        queryfile_req = smb2.SrvQueryfileSessionconn(ioctl_req)
        ioctl_req.file_id = file.file_id
        ioctl_req.max_output_response = args[0]
        ioctl_req.flags |= smb2.SMB2_0_IOCTL_IS_FSCTL

        return self.connection.transceive(smb_req.parent)[0]

    def network_resiliency_request_request(self, file,timeout):

        smb_req = self.request(obj=file.tree)
        ioctl_req = smb2.IoctlRequest(smb_req)

        vni_req = smb2.NetworkResiliencyRequestRequest(ioctl_req)
        ioctl_req.file_id = file.file_id
        ioctl_req.max_output_response = 4096
        ioctl_req.flags = smb2.SMB2_0_IOCTL_IS_FSCTL
        vni_req.timeout = timeout
        vni_req.reserved = 0
        return ioctl_req

    def network_resiliency_request(self, file, timeout):
        return self.connection.transceive(

            self.network_resiliency_request_request(file, timeout).parent.parent
        )[0]


    def copychunk_request(self, source_file, target_file, chunks):
>>>>>>> f3b1c5c1
        """
        @param source_file: L{Open}
        @param target_file: L{Open}
        @param chunks: sequence of tuples (source_offset, target_offset, length)
        """
        if not resume_key:
            resume_key = self.resume_key(source_file)[0][0].resume_key

        smb_req = self.request(obj=target_file.tree)
        ioctl_req = smb2.IoctlRequest(smb_req)
        if write_flag:
            copychunk_req = smb2.CopyChunkCopyWriteRequest(ioctl_req)
        else:
            copychunk_req = smb2.CopyChunkCopyRequest(ioctl_req)

        ioctl_req.max_output_response = 12
        ioctl_req.file_id = target_file.file_id
        ioctl_req.flags |= smb2.SMB2_0_IOCTL_IS_FSCTL
        copychunk_req.source_key = resume_key
        copychunk_req.chunk_count = len(chunks)

        for source_offset, target_offset, length in chunks:
            chunk = smb2.CopyChunk(copychunk_req)
            chunk.source_offset = source_offset
            chunk.target_offset = target_offset
            chunk.length = length
        return ioctl_req

    def copychunk(self, source_file, target_file, chunks, resume_key=None, write_flag=False):
        """
        @param source_file: L{Open}
        @param target_file: L{Open}
        @param chunks: sequence of tuples (source_offset, target_offset, length)
        """
        return self.connection.transceive(
                self.copychunk_request(
                    source_file,
                    target_file,
                    chunks,
                    resume_key,
                    write_flag).parent.parent)[0]

    def set_symlink_request(self, file, target_name, flags):
        smb_req = self.request(obj=file.tree)
        ioctl_req = smb2.IoctlRequest(smb_req)
        set_reparse_req = smb2.SetReparsePointRequest(ioctl_req)
        symlink_buffer = smb2.SymbolicLinkReparseBuffer(set_reparse_req)

        ioctl_req.max_output_response = 0
        ioctl_req.file_id = file.file_id
        ioctl_req.flags |= smb2.SMB2_0_IOCTL_IS_FSCTL
        symlink_buffer.substitute_name = target_name
        symlink_buffer.flags = flags
        return ioctl_req

    def set_symlink(self, file, target_name, flags):
        return self.connection.transceive(
                self.set_symlink_request(
                    file,
                    target_name,
                    flags).parent.parent)[0]

    def get_symlink_request(self, file):
        smb_req = self.request(obj=file.tree)
        ioctl_req = smb2.IoctlRequest(smb_req)
        set_reparse_req = smb2.GetReparsePointRequest(ioctl_req)

        ioctl_req.file_id = file.file_id
        ioctl_req.flags |= smb2.SMB2_0_IOCTL_IS_FSCTL
        return ioctl_req

    def get_symlink(self, file):
        return self.connection.transceive(
                self.get_symlink_request(file).parent.parent)[0]

    def enumerate_snapshots_request(self, fh, max_output_response=16384):
        smb_req = self.request(obj=fh.tree)
        ioctl_req = smb2.IoctlRequest(smb_req)
        ioctl_req.max_output_response = max_output_response
        ioctl_req.file_id = fh.file_id
        ioctl_req.flags |= smb2.SMB2_0_IOCTL_IS_FSCTL
        enum_req = smb2.EnumerateSnapshotsRequest(ioctl_req)
        return enum_req

    def enumerate_snapshots(self, fh):
        return self.connection.transceive(
                self.enumerate_snapshots_request(fh).parent.parent.parent)[0]

    def enumerate_snapshots_list(self, fh):
        return self.enumerate_snapshots(fh)[0][0].snapshots

    def lease_break_acknowledgement(self, tree, notify):
        """
        @param tree: L{Tree} which the lease is taken against
        @param notify: L{Smb2} frame containing a LeaseBreakRequest
        return a LeaseBreakAcknowledgement with some fields pre-populated
        """
        lease_break = notify[0]
        smb_req = self.request(obj=tree)
        ack_req = smb2.LeaseBreakAcknowledgement(smb_req)
        ack_req.lease_key = lease_break.lease_key
        ack_req.lease_state = lease_break.new_lease_state
        return ack_req

    def oplock_break_acknowledgement(self, fh, notify):
        """
        @param fh: Acknowledge break on this L{Open}
        @param notify: L{Smb2} frame containing a OplockBreakRequest
        return a OplockBreakAcknowledgement with some fields pre-populated
        """
        oplock_break = notify[0]
        smb_req = self.request(obj=fh)
        ack_req = smb2.OplockBreakAcknowledgement(smb_req)
        ack_req.file_id = oplock_break.file_id
        ack_req.oplock_level = oplock_break.oplock_level
        return ack_req

    def frame(self):
        return self.connection.frame()

    def request(self, nb=None, obj=None, encrypt_data=None):
        smb_req = self.connection.request(nb)
        smb_req.session_id = self.session.session_id

        if isinstance(obj, Tree):
            smb_req.tree_id = obj.tree_id
        elif isinstance(obj, Open):
            smb_req.tree_id = obj.tree.tree_id

        # encryption unspecified, follow session/tree negotiation
        if encrypt_data is None:
            encrypt_data = self.session.encrypt_data
            if isinstance(obj, Tree):
                encrypt_data |= obj.encrypt_data
            elif isinstance(obj, Open):
                encrypt_data |= obj.tree.encrypt_data

        # a packet is either encrypted or signed
        if encrypt_data and self.session.encryption_context is not None:
            transform = crypto.TransformHeader(smb_req.parent)
            transform.encryption_context = self.session.encryption_context
            transform.session_id = self.session.session_id
        elif self.connection.negotiate_response.security_mode & smb2.SMB2_NEGOTIATE_SIGNING_REQUIRED or \
           self.connection.client.security_mode & smb2.SMB2_NEGOTIATE_SIGNING_REQUIRED:
           smb_req.flags |= smb2.SMB2_FLAGS_SIGNED

        return smb_req

    def let(self, **kwargs):
        return self.connection.let(**kwargs)

class Tree(object):
    def __init__(self, session, path, smb_res):
        object.__init__(self)
        self.session = session
        self.path = path
        self.tree_id = smb_res.tree_id
        self.tree_connect_response = smb_res[0]
        self.encrypt_data = False
        if smb_res[0].share_flags & smb2.SMB2_SHAREFLAG_ENCRYPT_DATA:
            self.encrypt_data = True
        self.session._trees[self.tree_id] = self

class Open(object):
    def __init__(self, tree, smb_res, create_guid=None, prev=None):
        object.__init__(self)

        self.create_response = smb_res[0]

        self.tree = tree
        self.file_id = self.create_response.file_id
        self.oplock_level = self.create_response.oplock_level
        self.lease = None
        self.is_durable = False
        self.is_persistent = False
        self.durable_timeout = None
        self.durable_flags = None
        self.create_guid = create_guid

        durable_res = filter(
            lambda c: isinstance(c, smb2.DurableHandleResponse),
            self.create_response)

        if durable_res != []:
            self.is_durable = True

        if prev is not None:
            self.durable_timeout = prev.durable_timeout
            self.durable_flags = prev.durable_flags

        if self.oplock_level != smb2.SMB2_OPLOCK_LEVEL_NONE:
            if self.oplock_level == smb2.SMB2_OPLOCK_LEVEL_LEASE:
                lease_res = filter(
                        lambda c: isinstance(c, smb2.LeaseResponse),
                        self.create_response)[0]
                self.lease = tree.session.client.lease(tree, lease_res)
            else:
                self.arm_oplock_future()

        durable_v2_res = filter(
                lambda c: isinstance(c, smb2.DurableHandleV2Response),
                self.create_response)
        if durable_v2_res != []:
            self.durable_timeout = durable_v2_res[0].timeout
            self.durable_flags = durable_v2_res[0].flags

        if self.durable_flags is not None:
            self.is_durable = True
            if self.durable_flags & smb2.SMB2_DHANDLE_FLAG_PERSISTENT != 0:
                self.is_persistent = True


    def arm_oplock_future(self):
        """
        (Re)arm the oplock future for this open. This function should be called
        when an oplock changes level to anything except SMB2_OPLOCK_LEVEL_NONE
        """
        self.oplock_future = self.tree.session.client.oplock_break_future(
                self.file_id)

    def on_oplock_break(self, cb):
        """
        Simple oplock break callback handler.
        @param cb: callable taking 1 parameter: the break request oplock level
                   should return the desired oplock level to break to
        """
        def simple_handle_break(op, smb_res, cb_ctx):
            """
            note that op is not used in this callback,
            since it already closes over self
            """
            notify = smb_res[0]
            if self.oplock_level != smb2.SMB2_OPLOCK_LEVEL_II:
                chan = self.tree.session.first_channel()
                ack = chan.oplock_break_acknowledgement(self, smb_res)
                ack.oplock_level = cb(notify.oplock_level)
                ack_res = chan.connection.transceive(ack.parent.parent)[0][0]
                if ack.oplock_level != smb2.SMB2_OPLOCK_LEVEL_NONE:
                    self.arm_oplock_future()
                    self.on_oplock_break(cb)
                self.oplock_level = ack_res.oplock_level
            else:
                self.oplock_level = notify.oplock_level
        self.on_oplock_break_request(simple_handle_break)

    def on_oplock_break_request(self, cb, cb_ctx=None):
        """
        Complex oplock break callback handler.
        @param cb: callable taking 3 parameters:
                        L{Open}
                        L{Smb2} containing the break request
                        L{object} arbitrary context
                   should handle breaking the oplock in some way
                   callback is also responsible for re-arming the future
                   and updating the oplock_level (if changed)
        """
        def handle_break(f):
            smb_res = f.result()
            cb(self, smb_res, cb_ctx)
        self.oplock_future.then(handle_break)

    def dispose(self):
        self.tree = None
        if self.lease is not None:
            self.lease.dispose()
            self.lease = None

class Lease(object):
    def __init__(self, tree):
        self.tree = tree
        self.refs = 1
        self.future = None

    def update(self, lease_res):
        self.lease_key = lease_res.lease_key
        self.lease_state = lease_res.lease_state
        if self.future is None:
            self.arm_future()

    def arm_future(self):
        """
        (Re)arm the lease future for this Lease. This function should be called
        when a lease changes state to anything other than SMB2_LEASE_NONE
        """
        self.future = self.tree.session.client.lease_break_future(self.lease_key)

    def ref(self):
        self.refs += 1

    def dispose(self):
        self.refs -= 1
        if self.refs == 0:
            self.tree.session.client.dispose_lease(self)

    def on_break(self, cb):
        """
        Simple lease break callback handler.
        @param cb: callable taking 1 parameter: the break request lease state
                   should return the desired lease state to break to
        """
        def simple_handle_break(lease, smb_res, cb_ctx):
            """
            note that lease is not used in this callback,
            since it already closes over self
            """
            notify = smb_res[0]
            if notify.flags & smb2.SMB2_NOTIFY_BREAK_LEASE_FLAG_ACK_REQUIRED:
                chan = self.tree.session.first_channel()
                ack = chan.lease_break_acknowledgement(self.tree, smb_res)
                ack.lease_state = cb(notify.new_lease_state)
                ack_res = chan.connection.transceive(ack.parent.parent)[0][0]
                if ack_res.lease_state != smb2.SMB2_LEASE_NONE:
                    self.arm_future()
                    self.on_break(cb)
                self.lease_state = ack_res.lease_state
            else:
                self.lease_state = notify.new_lease_state
        self.on_break_request(simple_handle_break)

    def on_break_request(self, cb, cb_ctx=None):
        """
        Complex lease break callback handler.
        @param cb: callable taking 3 parameters:
                        L{Lease}
                        L{Smb2} containing the break request
                        L{object} arbitrary context
                   should handle breaking the lease in some way
                   callback is also responsible for re-arming the future
                   and updating the lease_state (if changed)
        """
        def handle_break(f):
            smb_res = f.result()
            cb(self, smb_res, cb_ctx)
        self.future.then(handle_break)<|MERGE_RESOLUTION|>--- conflicted
+++ resolved
@@ -1733,9 +1733,6 @@
 
         return self.connection.transceive(smb_req.parent)[0]
 
-<<<<<<< HEAD
-    def copychunk_request(self, source_file, target_file, chunks, resume_key=None, write_flag=False):
-=======
     def queryfile_sessionconn(self, file,*args):
         smb_req = self.request(obj=file.tree)
         ioctl_req = smb2.IoctlRequest(smb_req)
@@ -1766,8 +1763,7 @@
         )[0]
 
 
-    def copychunk_request(self, source_file, target_file, chunks):
->>>>>>> f3b1c5c1
+    def copychunk_request(self, source_file, target_file, chunks, resume_key=None, write_flag=False):
         """
         @param source_file: L{Open}
         @param target_file: L{Open}
