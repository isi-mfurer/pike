#
# Copyright (c) 2013, EMC Corporation
# All rights reserved.
#
# Redistribution and use in source and binary forms, with or without
# modification, are permitted provided that the following conditions are met:
#
# 1. Redistributions of source code must retain the above copyright notice,
# this list of conditions and the following disclaimer.
# 2. Redistributions in binary form must reproduce the above copyright notice,
# this list of conditions and the following disclaimer in the documentation
# and/or other materials provided with the distribution.
#
# THIS SOFTWARE IS PROVIDED BY THE COPYRIGHT HOLDERS AND CONTRIBUTORS "AS IS"
# AND ANY EXPRESS OR IMPLIED WARRANTIES, INCLUDING, BUT NOT LIMITED TO, THE
# IMPLIED WARRANTIES OF MERCHANTABILITY AND FITNESS FOR A PARTICULAR PURPOSE
# ARE DISCLAIMED. IN NO EVENT SHALL THE COPYRIGHT HOLDER OR CONTRIBUTORS BE
# LIABLE FOR ANY DIRECT, INDIRECT, INCIDENTAL, SPECIAL, EXEMPLARY, OR
# CONSEQUENTIAL DAMAGES (INCLUDING, BUT NOT LIMITED TO, PROCUREMENT OF
# SUBSTITUTE GOODS OR SERVICES; LOSS OF USE, DATA, OR PROFITS; OR BUSINESS
# INTERRUPTION) HOWEVER CAUSED AND ON ANY THEORY OF LIABILITY, WHETHER IN
# CONTRACT, STRICT LIABILITY, OR TORT (INCLUDING NEGLIGENCE OR OTHERWISE)
# ARISING IN ANY WAY OUT OF THE USE OF THIS SOFTWARE, EVEN IF ADVISED OF THE
# POSSIBILITY OF SUCH DAMAGE.
#
# Module Name:
#
#        model.py
#
# Abstract:
#
#        Transport and object model
#
# Authors: Brian Koropoff (brian.koropoff@emc.com)
#

"""
SMB2 Object Model.

This module contains an implementation of the SMB2 client object model,
allowing channels, sessions, tree connections, opens, and leases
to be established and tracked.  It provides convenience functions
for exercising common elements of the protocol without manually
constructing packets.
"""

import sys
import socket
import asyncore
import array
import struct
import random
import logging
import time
import operator
import contextlib

import core
import crypto
import netbios
import smb2
import ntstatus
try:
    import kerberos
except ImportError:
    kerberos = None
import ntlm
import digest

default_timeout = 30
trace = False

class TimeoutError(Exception):
    pass

class StateError(Exception):
    pass

class CreditError(Exception):
    pass

class ResponseError(Exception):
    def __init__(self, response):
        Exception.__init__(self, response.command, response.status)
        self.response = response

class Future(object):
    """
    Result of an asynchronous operation.

    Futures represent the result of an operation that has not yet completed.
    In Pike, they are most commonly used to track SMB2 request/response pairs,
    but they can be used for any asynchronous operation.

    The result of a future can be waited for synchronously by simply calling
    L{Future.result}, or a notification callback can be set with L{Future.then}.

    Futures implement the context manager interface so that they can be used
    as the context for a with block.  If an exception is raised from the block,
    it will automatically be set as the result of the future.

    @ivar request: The request associated with the future, usually an SMB2 request frame.
    @ivar response: The result of the future, usually an SMB2 response frame.
    @ivar interim_response: The interim response, usually an SMB2 response frame.
    @ivar traceback: The traceback of an exception result, if applicable.
    """

    def __init__(self, request=None):
        """
        Initialize future.

        @param request: The request associated with the response.
        """
        self.request = request
        self.interim_response = None
        self.response = None
        self.notify = None
        self.traceback = None

    def complete(self, response, traceback=None):
        """
        Completes the future with the given result.

        Calling a future as a function is equivalent to calling this method.

        @param response: The result of the future.
        @param traceback: If response is an exception, an optional traceback
        """
        self.response = response
        self.traceback = traceback
        if self.notify is not None:
            self.notify(self)

    def interim(self, response):
        """
        Set interim response.

        @param response: The interim response.
        """
        self.interim_response = response

    def wait(self, timeout=default_timeout):
        """
        Wait for future result to become available.

        @param timeout: The time in seconds before giving up and raising TimeoutError
        """
        deadline = time.time() + timeout
        while self.response is None:
            now = time.time()
            if now > deadline:
                raise TimeoutError('Timed out after %s seconds' % timeout)
            asyncore.loop(timeout=deadline-now, count=1)

        return self

    def wait_interim(self, timeout=default_timeout):
        """
        Wait for interim response or actual result to become available.

        @param timeout: The time in seconds before giving up and raising TimeoutError
        """
        deadline = time.time() + timeout
        while self.response is None and self.interim_response is None:
            now = time.time()
            if now > deadline:
                raise TimeoutError('Timed out after %s seconds' % timeout)
            asyncore.loop(timeout=deadline-now, count=1)

        return self

    def result(self, timeout=default_timeout):
        """
        Return result of future.

        If the result is not yet available, this function will wait for it.
        If the result is an exception, this function will raise it instead of
        returning it.

        @param timeout: The time in seconds before giving up and raising TimeoutError
        """
        self.wait(timeout)

        if isinstance(self.response, BaseException):
            traceback = self.traceback
            self.traceback = None
            raise self.response, None, traceback
        else:
            return self.response

    def then(self, notify):
        """
        Set notification function.

        @param notify: A function which will be invoked with this future as a parameter
                       when its result becomes available.  If it is already available,
                       it will be called immediately.
        """
        if self.response is not None:
            notify(self)
        else:
            self.notify = notify

    def __enter__(self):
        pass

    def __exit__(self, exc_type, exc_value, traceback):
        if exc_type is not None:
            self.complete(exc_value, traceback)
            return True

    def __call__(self, *params, **kwparams):
        self.complete(*params, **kwparams)

class Client(object):
    """
    Client

    Maintains all state associated with an SMB2/3 client.

    @type dialects: [number]
    @ivar dialects: A list of supported dialects
    @ivar capabilities: Capabilities flags
    @ivar security_mode: Security mode flags
    @ivar client_guid: Client GUID
    @ivar channel_sequence: Current channel sequence number
    """
    def __init__(self,
                 dialects=[smb2.DIALECT_SMB2_002,
                           smb2.DIALECT_SMB2_1,
                           smb2.DIALECT_SMB3_0,
                           smb2.DIALECT_SMB3_0_2,
                           smb2.DIALECT_SMB3_1_1],
                 capabilities=smb2.GlobalCaps(reduce(operator.or_, smb2.GlobalCaps.values())),
                 security_mode=smb2.SMB2_NEGOTIATE_SIGNING_ENABLED,
                 client_guid=None):
        """
        Constructor.

        @type dialects: [number]
        @param dialects: A list of supported dialects.
        @param capabilities: Client capabilities flags
        @param security_mode: Client security mode flags
        @param client_guid: Client GUID.  If None, a new one will be generated at random.
        """
        object.__init__(self)

        if client_guid is None:
            client_guid = array.array('B',map(random.randint, [0]*16, [255]*16))

        self.dialects = dialects
        self.capabilities = capabilities
        self.security_mode = security_mode
        self.client_guid = client_guid
        self.channel_sequence = 0

        self._oplock_break_map = {}
        self._lease_break_map = {}
        self._oplock_break_queue = []
        self._lease_break_queue = []
        self._connections = []
        self._leases = {}

        self.logger = logging.getLogger('pike')

    def connect(self, server, port=445):
        """
        Create a connection.

        Returns a new L{Connection} object connected to the given
        server and port.

        @param server: The server to connect to.
        @param port: The port to connect to.
        """
        return Connection(self, server, port)

    # Do not use, may be removed.  Use oplock_break_future.
    def next_oplock_break(self):
        while len(self._oplock_break_queue) == 0:
            asyncore.loop(count=1)
        return self._oplock_break_queue.pop()

    # Do not use, may be removed.  Use lease_break_future.
    def next_lease_break(self):
        while len(self._lease_break_queue) == 0:
            asyncore.loop(count=1)
        return self._lease_break_queue.pop()

    def oplock_break_future(self, file_id):
        """
        Create future for oplock break.

        Returns a L{Future} object which will be completed when
        an oplock break occurs.  The result will be the L{smb2.Smb2} frame
        of the break notification packet.

        @type file_id: (number, number)
        @param file_id: The file ID of the oplocked file.
        """

        future = Future(None)

        for smb_res in self._oplock_break_queue[:]:
            if smb_res[0].file_id == file_id:
                future.complete(smb_res)
                self._oplock_break_queue.remove(smb_res)
                break

        if future.response is None:
            self._oplock_break_map[file_id] = future

        return future

    def lease_break_future(self, lease_key):
        """
        Create future for lease break.

        Returns a L{Future} object which will be completed when
        a lease break occurs.  The result will be the L{smb2.Smb2} frame
        of the break notification packet.

        @param lease_key: The lease key for the lease.
        """

        future = Future(None)

        for smb_res in self._lease_break_queue[:]:
            if smb_res[0].lease_key == lease_key:
                future.complete(smb_res)
                self._lease_break_queue.remove(smb_res)
                break

        if future.response is None:
            self._lease_break_map[lease_key.tostring()] = future

        return future

    def oplock_break(self, file_id):
        """
        Wait for and return oplock break notification.

        Equivalent to L{oplock_break_future}(file_id).result()
        """

        return self.oplock_break_future(file_id).result()

    def lease_break(self, lease_key):
        """
        Wait for and return lease break notification.

        Equivalent to L{lease_break_future}(lease_key).result()
        """

        return self.lease_break_future(lease_key).result()

    def lease(self, tree, lease_res):
        """
        Create or look up lease object.

        Returns a lease object based on a L{Tree} and a
        L{smb2.LeaseResponse}.  The lease object is created
        if it does not already exist.

        @param tree: The tree on which the lease request was issued.
        @param lease_res: The lease create context response.
        """

        lease_key = lease_res.lease_key.tostring()
        if lease_key not in self._leases:
            lease = Lease(tree)
            self._leases[lease_key] = lease
        else:
            lease = self._leases[lease_key]
            lease.ref()

        lease.update(lease_res)
        return lease

    # Internal function to remove lease from table
    def dispose_lease(self, lease):
        del self._leases[lease.lease_key.tostring()]


class KerberosProvider(object):
    def __init__(self, conn, creds=None):
        if creds:
            nt4, password = creds.split('%')
            domain, user = nt4.split('\\')
            (self.result,
             self.context) = kerberos.authGSSClientInit(
                "cifs/" + conn.server,
                gssmech=2,
                user=user,
                password=password,
                domain=domain)
        else:
            (self.result,
             self.context) = kerberos.authGSSClientInit("cifs/" + conn.server,
                                                        gssmech=1)

    def step(self, sec_buf):
        self.result = kerberos.authGSSClientStep(
                self.context,
                sec_buf.tostring())
        if self.result == 0:
            return (array.array(
                    'B',
                    kerberos.authGSSClientResponse(self.context)),
                    None)
        else:
            kerberos.authGSSClientSessionKey(self.context)
            return (None,
                    array.array('B',
                        kerberos.authGSSClientResponse(self.context)[:16]))

class Connection(asyncore.dispatcher):
    """
    Connection to server.

    Represents a connection to a server and handles all socket operations
    and request/response dispatch.

    @type client: Client
    @ivar client: The Client object associated with this connection.
    @ivar server: The server name or address
    @ivar port: The server port
    """
    def __init__(self, client, server, port=445):
        """
        Constructor.

        This should generally not be used directly.  Instead,
        use L{Client.connect}().
        """
        asyncore.dispatcher.__init__(self)
        self._in_buffer = array.array('B')
        self._watermark = 4
        self._out_buffer = None
        self._next_mid = 0
        self._mid_blacklist = set()
        self._out_queue = []
        self._future_map = {}
        self._sessions = {}
        self._binding = None
        self._binding_key = None
        self._settings = {}
<<<<<<< HEAD
        self._pre_auth_integrity_hash = array.array('B', "\0"*64)

=======
        self.credits = 1
        
>>>>>>> 85974282
        self.client = client
        self.server = server
        self.port = port
        self.remote_addr = None
        self.local_addr = None

        self.error = None
        self.traceback = None

        for result in socket.getaddrinfo(server, port,
                                         0,
                                         socket.SOCK_STREAM,
                                         socket.IPPROTO_TCP):
            family, socktype, proto, canonname, sockaddr = result
            break
        self.create_socket(family, socktype)
        self.connect(sockaddr)
        self.client._connections.append(self)

<<<<<<< HEAD
    def smb3_pa_integrity(self, packet, data=None):
        """ perform smb3 pre-auth integrity hash update if needed """
        if smb2.DIALECT_SMB3_1_1 not in self.client.dialects:
            # hash only applies if client requests 3.1.1
            return
        neg_resp = getattr(self, "negotiate_response", None)
        if (neg_resp is not None and
            neg_resp.dialect_revision < smb2.DIALECT_SMB3_1_1):
            # hash only applies if server negotiates 3.1.1
            return
        if packet[0].__class__ not in [smb2.NegotiateRequest,
                                       smb2.NegotiateResponse,
                                       smb2.SessionSetupRequest,
                                       smb2.SessionSetupResponse]:
            # hash only applies to pre-auth messages
            return
        if (packet[0].__class__ == smb2.SessionSetupResponse and
            packet.status == ntstatus.STATUS_SUCCESS):
            # last session setup doesn't count in hash
            return
        if data is None:
            data = packet.serialize()
        self._pre_auth_integrity_hash = digest.smb3_sha512(
                self._pre_auth_integrity_hash +
                data)

    def next_mid(self):
        while self._next_mid in self._mid_blacklist:
            self._next_mid += 1
        result = self._next_mid
        self._next_mid += 1
=======
    def next_mid_range(self, length):
        start_range = self._next_mid
        while True:
            r = set(range(start_range, start_range+length))
            if not r.intersection(self._mid_blacklist):
                break
            start_range += 1
        print(r)
        result = sorted(list(r))[-1]
        self._next_mid = result + 1
>>>>>>> 85974282

        return result

    def next_mid(self):
        return self.next_range(1)

    def reserve_mid(mid):
        self._mid_blacklist.add(mid)

    #
    # async dispatcher callbacks
    #
    def readable(self):
        # Always want to read if possible
        return True

    def writable(self):
        # Do we have data to send?
        return self._out_buffer != None or len(self._out_queue) != 0

    def handle_connect(self):
        self.local_addr = self.socket.getsockname()
        self.remote_addr = self.socket.getpeername()

        self.client.logger.debug('connect: %s/%s -> %s/%s',
                                 self.local_addr[0], self.local_addr[1],
                                 self.remote_addr[0], self.remote_addr[1])
        pass

    def handle_read(self):
        # Try to read the next netbios frame
        remaining = self._watermark - len(self._in_buffer)
        data = self.recv(remaining)
        self._in_buffer.extend(array.array('B', data))
        avail = len(self._in_buffer)
        if avail >= 4:
            self._watermark = 4 + struct.unpack('>L', self._in_buffer[0:4])[0]
        if avail == self._watermark:
            nb = self.frame()
            nb.parse(self._in_buffer)
            self._in_buffer = array.array('B')
            self._watermark = 4
            self._dispatch_incoming(nb)

    def handle_write(self):
        # Try to write out more data
        while self._out_buffer is None and len(self._out_queue):
            self._out_buffer = self._prepare_outgoing()
        sent = self.send(self._out_buffer)
        del self._out_buffer[:sent]
        if len(self._out_buffer) == 0:
            self._out_buffer = None

    def handle_close(self):
        self.close()

    def handle_error(self):
        (_,self.error,self.traceback) = sys.exc_info()
        self.close()

    def close(self):
        """
        Close connection.

        This unceremoniously terminates the connection and fails all
        outstanding requests with EOFError.
        """
        if self not in self.client._connections:
            return

        asyncore.dispatcher.close(self)

        # Run down connection
        if self.error is None:
            self.error = EOFError("close")

        if self.remote_addr is not None:
            self.client.logger.debug("disconnect (%s/%s -> %s/%s): %s",
                                     self.local_addr[0], self.local_addr[1],
                                     self.remote_addr[0], self.remote_addr[1],
                                     self.error)

        self.client._connections.remove(self)

        for future in self._out_queue:
            future.complete(self.error, self.traceback)
        del self._out_queue[:]

        for future in self._future_map.itervalues():
            future.complete(self.error, self.traceback)
        self._future_map.clear()

        for session in self._sessions.values():
            session.delchannel(self)

        self.traceback = None

    def _prepare_outgoing(self):
        # Try to prepare an outgoing packet

        # Grab an outgoing smb2 request
        future = self._out_queue[0]

        with future:
            req = future.request
<<<<<<< HEAD
=======
            
            if req.credit_charge is None:
                req.credit_charge = 0
                for cmd in req:
                    if isinstance(cmd, smb2.ReadRequest):
                        # special handling, 1 credit per 64k
                        req.credit_charge, remainder = divmod(cmd.length, 2**16)
                    elif isinstance(cmd, smb2.WriteRequest):
                        # special handling, 1 credit per 64k
                        if cmd.length is None:
                            cmd.length = len(cmd.buffer)
                        req.credit_charge, remainder = divmod(cmd.length, 2**16)
                    else:
                        remainder = 1       # assume 1 credit per command
                    if remainder > 0:
                        req.credit_charge += 1

            if req.credit_request is None:
                req.credit_request = 10
                if req.credit_charge > 10:
                    req.credit_request = req.credit_charge      # try not to fall behind
            print("Credits={0} Charge={1} Req={2}".format(self.credits, req.credit_charge, req.credit_request))

            if req.credit_charge > self.credits:
                raise CreditError("Insufficient credits to send command. "
                                  "Credits={0}, Charge={1}".format(self.credits,
                                                                   req.credit_charge))

            # since we have sufficient credits, the command will be sent now
            del self._out_queue[0]
>>>>>>> 85974282

            # Assign message id
            if req.message_id is None:
                req.message_id = self.next_mid_range(req.credit_charge)

            if req.is_last_child():
                # Last command in chain, ready to send packet
                self.smb3_pa_integrity(req)
                result = req.parent.serialize()
                if trace:
                    self.client.logger.debug('send (%s/%s -> %s/%s): %s',
                                             self.local_addr[0], self.local_addr[1],
                                             self.remote_addr[0], self.remote_addr[1],
                                             req.parent)
                else:
                    self.client.logger.debug('send (%s/%s -> %s/%s): %s',
                                             self.local_addr[0], self.local_addr[1],
                                             self.remote_addr[0], self.remote_addr[1],
                                             ', '.join(f[0].__class__.__name__ for f in req.parent))
            else:
                # Not ready to send chain
                result = None

            # Move it to map for response waiters (but not cancel)
            if not isinstance(req[0], smb2.Cancel):
                self._future_map[req.message_id] = future

        return result

    def _find_oplock_future(self, file_id):
        if file_id in self.client._oplock_break_map:
            return self.client._oplock_break_map.pop(file_id)
        return None

    def _find_lease_future(self, lease_key):
        lease_key = lease_key.tostring()
        if lease_key in self.client._lease_break_map:
            return self.client._lease_break_map.pop(lease_key)
        return None

    def _dispatch_incoming(self, res):
        if trace:
            self.client.logger.debug('recv (%s/%s -> %s/%s): %s',
                                     self.remote_addr[0], self.remote_addr[1],
                                     self.local_addr[0], self.local_addr[1],
                                     res)
        else:
            self.client.logger.debug('recv (%s/%s -> %s/%s): %s',
                                     self.remote_addr[0], self.remote_addr[1],
                                     self.local_addr[0], self.local_addr[1],
                                     ', '.join(f[0].__class__.__name__ for f in res))
        for smb_res in res:
<<<<<<< HEAD
            self.smb3_pa_integrity(smb_res, smb_res.parent.buf[4:])

=======
            print(smb_res)
            self.credits -= smb_res.credit_charge
            self.credits += smb_res.credit_response
>>>>>>> 85974282
            # Verify non-session-setup-response signatures
            # session setup responses are verified in SessionSetupContext
            if not isinstance(smb_res[0], smb2.SessionSetupResponse):
                key = self.signing_key(smb_res.session_id)
                if key:
                    smb_res.verify(self.signing_digest(), key)

            if smb_res.message_id == smb2.UNSOLICITED_MESSAGE_ID:
                if isinstance(smb_res[0], smb2.OplockBreakNotification):
                    future = self._find_oplock_future(smb_res[0].file_id)
                    if future:
                        future.complete(smb_res)
                    else:
                        self.client._oplock_break_queue.append(smb_res)
                elif isinstance(smb_res[0], smb2.LeaseBreakNotification):
                    future = self._find_lease_future(smb_res[0].lease_key)
                    if future:
                        future.complete(smb_res)
                    else:
                        self.client._lease_break_queue.append(smb_res)
                else:
                    raise core.BadPacket()
            elif smb_res.message_id in self._future_map:
                future = self._future_map[smb_res.message_id]
                if smb_res.status == ntstatus.STATUS_PENDING:
                    future.interim(smb_res)
                elif isinstance(smb_res[0], smb2.ErrorResponse) or \
                     smb_res.status not in smb_res[0].allowed_status:
                    future.complete(ResponseError(smb_res))
                    del self._future_map[smb_res.message_id]
                else:
                    future.complete(smb_res)
                    del self._future_map[smb_res.message_id]

    def submit(self, req):
        """
        Submit request.

        Submits a L{netbios.Netbios} frame for sending.  Returns
        a list of L{Future} objects, one for each corresponding
        L{smb2.Smb2} frame in the request.
        """
        if self.error is not None:
            raise self.error
        futures = []
        for smb_req in req:
            if isinstance(smb_req[0], smb2.Cancel):
                # Find original future being canceled to return
                if smb_req.async_id is not None:
                    # Cancel by async ID
                    future = filter(lambda f: f.interim_response.async_id == smb_req.async_id, self._future_map.itervalues())[0]
                elif smb_req.message_id in self._future_map:
                    # Cancel by message id, already in future map
                    future = self._future_map[smb_req.message_id]
                else:
                    # Cancel by message id, still in send queue
                    future = filter(lambda f: f.request.message_id == smb_req.message_id, self._out_queue)[0]
                # Add fake future for cancel since cancel has no response
                self._out_queue.append(Future(smb_req))
                futures.append(future)
            else:
                future = Future(smb_req)
                self._out_queue.append(future)
                futures.append(future)
        return futures

    def transceive(self, req):
        """
        Submit request and wait for responses.

        Submits a L{netbios.Netbios} frame for sending.  Waits for
        and returns a list of L{smb2.Smb2} response objects, one for each
        corresponding L{smb2.Smb2} frame in the request.
        """
        return map(Future.result, self.submit(req))

    def negotiate(self, hash_algorithms=None, salt=None, ciphers=None):
        """
        Perform dialect negotiation.

        This must be performed before setting up a session with
        L{Connection.session_setup}().
        """
        smb_req = self.request()
        neg_req = smb2.NegotiateRequest(smb_req)

        neg_req.dialects = self.client.dialects
        neg_req.security_mode = self.client.security_mode
        neg_req.capabilities = self.client.capabilities
        neg_req.client_guid = self.client.client_guid

        if smb2.DIALECT_SMB3_1_1 in neg_req.dialects:
            if ciphers is not None:
                encryption_req = crypto.EncryptionCapabilitiesRequest(neg_req)
                encryption_req.ciphers = ciphers

            preauth_integrity_req = smb2.PreauthIntegrityCapabilitiesRequest(neg_req)
            if hash_algorithms is None:
                hash_algorithms = [smb2.SMB2_SHA_512]
            preauth_integrity_req.hash_algorithms = hash_algorithms
            if salt is not None:
                preauth_integrity_req.salt = salt
            else:
                preauth_integrity_req.salt = array.array('B',
                    map(random.randint, [0]*32, [255]*32))

        self.negotiate_response = self.transceive(smb_req.parent)[0][0]

        return self

    class SessionSetupContext(object):
        def __init__(self, conn, creds=None, bind=None, resume=None,
                     ntlm_version=None):
            assert conn.negotiate_response is not None

            self.conn = conn
            self.bind = bind
            self.resume = resume

            if creds and ntlm is not None:
                nt4, password = creds.split('%')
                domain, user = nt4.split('\\')
                self.auth = ntlm.NtlmProvider(domain, user, password)
                if ntlm_version is not None:
                    self.auth.ntlm_version = ntlm_version
            elif kerberos is not None:
                self.auth = KerberosProvider(self, creds)
            else:
                raise ImportError("Neither ntlm nor kerberos authentication "
                                  "methods are available")

            self.prev_session_id = 0
            self.session_id = 0
            self.requests = []
            self.responses = []
            self.session_future = Future()
            self.interim_future = None

            if bind:
                assert conn.negotiate_response.dialect_revision >= 0x300
                self.session_id = bind.session_id
                conn._binding = bind
                conn._binding_key = digest.derive_key(
                        bind.session_key,
                        'SMB2AESCMAC',
                        'SmbSign\0')[:16]
            elif resume:
                assert conn.negotiate_response.dialect_revision >= 0x300
                self.prev_session_id = resume.session_id

        def _send_session_setup(self, sec_buf):
            smb_req = self.conn.request()
            session_req = smb2.SessionSetupRequest(smb_req)

            smb_req.session_id = self.session_id
            session_req.previous_session_id = self.prev_session_id
            session_req.security_mode = smb2.SMB2_NEGOTIATE_SIGNING_ENABLED
            session_req.security_buffer = sec_buf
            if self.bind:
                smb_req.flags = smb2.SMB2_FLAGS_SIGNED
                session_req.flags = smb2.SMB2_SESSION_FLAG_BINDING

            self.requests.append(smb_req)
            return self.conn.submit(smb_req.parent)[0]

        def _finish(self, smb_res):
            sec_buf = smb_res[0].security_buffer
            out_buf, self.session_key = self.auth.step(sec_buf)
            encryption_context = None
            if self.conn.negotiate_response.dialect_revision >= smb2.DIALECT_SMB3_1_1:
                signing_key = digest.derive_key(
                        self.session_key,
                        'SMBSigningKey',
                        self.conn._pre_auth_integrity_hash)[:16]
                for nctx in self.conn.negotiate_response:
                    if isinstance(nctx, crypto.EncryptionCapabilitiesResponse):
                        encryption_context = crypto.EncryptionContext(
                            crypto.CryptoKeys311(
                                self.session_key,
                                self.conn._pre_auth_integrity_hash),
                            nctx.ciphers)
            elif self.conn.negotiate_response.dialect_revision >= smb2.DIALECT_SMB3_0:
                signing_key = digest.derive_key(
                        self.session_key, 'SMB2AESCMAC', 'SmbSign\0')[:16]
                if self.conn.negotiate_response.capabilities & smb2.SMB2_GLOBAL_CAP_ENCRYPTION:
                    encryption_context = crypto.EncryptionContext(
                        crypto.CryptoKeys300(self.session_key),
                        [crypto.SMB2_AES_128_CCM])
            else:
                signing_key = self.session_key

            # Verify final signature
            smb_res.verify(self.conn.signing_digest(), signing_key)

            if self.bind:
                self.conn._binding = None
                self.conn._binding_key = None
                session = self.bind
            else:
                session = Session(self.conn.client,
                                  self.session_id,
                                  self.session_key,
                                  encryption_context,
                                  smb_res)

            return session.addchannel(self.conn, signing_key)

        def __iter__(self):
            return self

        def submit(self, f=None):
            """
            Submit rounds of SessionSetupRequests

            Returns a L{Future} object, for the L{Channel} object
            """
            try:
                res = self.next()
                res.then(self.submit)
            except StopIteration:
                pass
            return self.session_future

        def next(self):
            out_buf = None
            if not self.interim_future and not self.responses:
                # send the initial request
                out_buf, self.session_key = self.auth.step(
                        self.conn.negotiate_response.security_buffer)

            elif self.interim_future:
                with self.session_future:
                    smb_res = self.interim_future.result()
                self.interim_future = None
                self.responses.append(smb_res)

                if smb_res.status == ntstatus.STATUS_SUCCESS:
                    # session is established
                    with self.session_future:
                        self.session_future(self._finish(smb_res))
                    return self.session_future
                else:
                    # process interim request
                    session_res = smb_res[0]
                    self.session_id = smb_res.session_id
                    if self.bind:
                        # Need to verify intermediate signatures
                        smb_res.verify(self.conn.signing_digest(),
                                       self.conn._binding_key)
                    out_buf, self.session_key = self.auth.step(
                            session_res.security_buffer)
            if out_buf:
                # submit additional requests if necessary
                self.interim_future = self._send_session_setup(out_buf)
                return self.interim_future
            raise StopIteration()

    def session_setup(self, creds=None, bind=None, resume=None):
        """
        Establish a session.

        Establishes a session, performing GSS rounds as necessary.  Returns
        a L{Channel} object which can be used for further requests on the given
        connection and session.

        @type creds: str
        @param creds: A set of credentials of the form '<domain>\<user>%<password>'.
                      If specified, NTLM authentication will be used.  If None,
                      Kerberos authentication will be attempted.
        @type bind: L{Session}
        @param bind: An existing session to bind.
        @type resume: L{Session}
        @param resume: An previous session to resume.
        """
        session_context = self.SessionSetupContext(self, creds, bind, resume)
        return session_context.submit().result()

    # Return a fresh netbios frame with connection as context
    def frame(self):
        return netbios.Netbios(context=self)

    # Return a fresh smb2 frame with connection as context
    # Put it in a netbios frame automatically if none given
    def request(self, parent=None):
        if parent is None:
            parent = self.frame()
        req = smb2.Smb2(parent, context=self)
        req.channel_sequence = self.client.channel_sequence

        for (attr,value) in self._settings.iteritems():
            setattr(req, attr, value)

        return req

    def let(self, **kwargs):
        return self._Let(self, kwargs)

    class _Let(object):
        def __init__(self, conn, settings):
            self.conn = conn
            self.settings = settings

        def __enter__(self):
            self.backup = dict(self.conn._settings)
            self.conn._settings.update(self.settings)
            return self

        def __exit__(self, exc_type, exc_val, exc_tb):
            self.conn._settings = self.backup

    #
    # SMB2 context upcalls
    #
    def signing_key(self, session_id):
        if session_id in self._sessions:
            session = self._sessions[session_id]
            channel = session._channels[id(self)]
            return channel.signing_key
        elif self._binding and self._binding.session_id == session_id:
            return self._binding_key

    def encryption_context(self, session_id):
        if session_id in self._sessions:
            session = self._sessions[session_id]
            return session.encryption_context

    def signing_digest(self):
        assert self.negotiate_response is not None
        if self.negotiate_response.dialect_revision >= smb2.DIALECT_SMB3_0:
            return digest.aes128_cmac
        else:
            return digest.sha256_hmac

    def get_request(self, message_id):
        if message_id in self._future_map:
            return self._future_map[message_id].request
        else:
            return None

class Session(object):
    def __init__(self, client, session_id, session_key,
                 encryption_context, smb_res):
        object.__init__(self)
        self.client = client
        self.session_id = session_id
        self.session_key = session_key
        self.encryption_context = encryption_context
        self.encrypt_data = False
        if smb_res[0].session_flags & smb2.SMB2_SESSION_FLAG_ENCRYPT_DATA and \
            self.encryption_context is not None:
            self.encrypt_data = True
        self._channels = {}

    def addchannel(self, conn, signing_key):
        channel = Channel(conn, self, signing_key)
        self._channels[id(conn)] = channel
        conn._sessions[self.session_id] = self
        return channel

    def delchannel(self, conn):
        del conn._sessions[self.session_id]
        del self._channels[id(conn)]

    def first_channel(self):
        return self._channels.itervalues().next()

class Channel(object):
    def __init__(self, connection, session, signing_key):
        object.__init__(self)
        self.connection = connection
        self.session = session
        self.signing_key = signing_key

    def cancel(self, future):
        if (future.response is not None):
            raise StateError("Cannot cancel completed request")

        smb_req = self.request()
        cancel_req = smb2.Cancel(smb_req)

        # Don't bother trying to sign cancel
        smb_req.flags &= ~smb2.SMB2_FLAGS_SIGNED

        # Use async id to cancel if applicable:
        if future.interim_response is not None:
            smb_req.async_id = future.interim_response.async_id
            smb_req.tree_id = None
            smb_req.flags |= smb2.SMB2_FLAGS_ASYNC_COMMAND
            smb_req.message_id = 0
        else:
            smb_req.message_id = future.request.message_id

        return self.connection.submit(smb_req.parent)[0]

    def tree_connect_request(self, path):
        smb_req = self.request()
        if self.connection.negotiate_response.dialect_revision >= smb2.DIALECT_SMB3_1_1:
            smb_req.flags |= smb2.SMB2_FLAGS_SIGNED
        tree_req = smb2.TreeConnectRequest(smb_req)
        tree_req.path = "\\\\" + self.connection.server + "\\" + path
        return tree_req

    def tree_connect_submit(self, tree_req):
        tree_future = Future()
        resp_future = self.connection.submit(tree_req.parent.parent)[0]
        resp_future.then(lambda f: tree_future.complete(Tree(self.session,
                                                             tree_req.path,
                                                             f.result())))
        return tree_future

    def tree_connect(self, path):
        return self.tree_connect_submit(
                self.tree_connect_request(
                    path)).result()

    def tree_disconnect_request(self, tree):
        smb_req = self.request(obj=tree)
        tree_req = smb2.TreeDisconnectRequest(smb_req)
        return tree_req

    def tree_disconnect(self, tree):
        return self.connection.transceive(
                self.tree_disconnect_request(tree).parent.parent)[0]

    def logoff_request(self):
        smb_req = self.request()
        logoff_req = smb2.LogoffRequest(smb_req)
        return logoff_req

    def logoff_submit(self, logoff_req):
        def logoff_finish(f):
            for channel in self.session._channels.itervalues():
                del channel.connection._sessions[self.session.session_id]
        logoff_future = self.connection.submit(logoff_req.parent.parent)[0]
        logoff_future.then(logoff_finish)
        return logoff_future

    def logoff(self):
        return self.logoff_submit(
                self.logoff_request()).result()

    def create_request(
            self,
            tree,
            path,
            access=smb2.GENERIC_READ | smb2.GENERIC_WRITE,
            attributes=smb2.FILE_ATTRIBUTE_NORMAL,
            share=0,
            disposition=smb2.FILE_OPEN_IF,
            options=0,
            maximal_access=None,
            oplock_level=smb2.SMB2_OPLOCK_LEVEL_NONE,
            lease_key=None,
            lease_state=None,
            durable=False,
            persistent=False,
            create_guid=None,
            app_instance_id=None,
            query_on_disk_id=False,
            extended_attributes=None):

        prev_open = None

        smb_req = self.request(obj=tree)
        create_req = smb2.CreateRequest(smb_req)

        create_req.name = path
        create_req.desired_access = access
        create_req.file_attributes = attributes
        create_req.share_access = share
        create_req.create_disposition = disposition
        create_req.create_options = options
        create_req.requested_oplock_level = oplock_level

        if maximal_access:
            max_req = smb2.MaximalAccessRequest(create_req)
            if maximal_access is not True:
                max_req.timestamp = maximal_access

        if oplock_level == smb2.SMB2_OPLOCK_LEVEL_LEASE:
            lease_req = smb2.LeaseRequest(create_req)
            lease_req.lease_key = lease_key
            lease_req.lease_state = lease_state

        if isinstance(durable, Open):
            prev_open = durable
            if durable.durable_timeout is None:
                durable_req = smb2.DurableHandleReconnectRequest(create_req)
                durable_req.file_id = durable.file_id
            else:
                durable_req = smb2.DurableHandleReconnectV2Request(create_req)
                durable_req.file_id = durable.file_id
                durable_req.create_guid = durable.create_guid
                durable_req.flags = durable.durable_flags
        elif durable is True:
            durable_req = smb2.DurableHandleRequest(create_req)
        elif durable is not False:
            durable_req = smb2.DurableHandleV2Request(create_req)
            durable_req.timeout = durable
            if persistent:
                durable_req.flags = smb2.SMB2_DHANDLE_FLAG_PERSISTENT
            if create_guid is None:
                create_guid = array.array('B',map(random.randint, [0]*16, [255]*16))
            durable_req.create_guid = create_guid

        if app_instance_id:
            app_instance_id_req = smb2.AppInstanceIdRequest(create_req)
            app_instance_id_req.app_instance_id = app_instance_id

        if query_on_disk_id:
            query_on_disk_id_req = smb2.QueryOnDiskIDRequest(create_req)

        if extended_attributes:
            ext_attr_len = len(extended_attributes.keys())
            for name, value in extended_attributes.iteritems():
                ext_attr = smb2.ExtendedAttributeRequest(create_req)
                if ext_attr_len == 1:
                    next_entry_offset = 0
                else:
                    next_entry_offset = 10 + len(name) + len(value)
                ext_attr.next_entry_offset = next_entry_offset
                ext_attr.ea_name = name
                ext_attr.ea_name_length = len(name)
                ext_attr.ea_value = value
                ext_attr.ea_value_length = len(value)
                ext_attr_len = ext_attr_len - 1

        open_future = Future(None)
        def finish(f):
            with open_future: open_future(
                    Open(
                        tree,
                        f.result(),
                        create_guid=create_guid,
                        prev=prev_open))
        create_req.open_future = open_future
        create_req.finish = finish

        return create_req

    def create_submit(self, create_req):
        open_future = create_req.open_future
        open_future.request_future = self.connection.submit(
                create_req.parent.parent)[0]
        open_future.request_future.then(create_req.finish)

        return open_future

    def create(
            self,
            tree,
            path,
            access=smb2.GENERIC_READ | smb2.GENERIC_WRITE,
            attributes=smb2.FILE_ATTRIBUTE_NORMAL,
            share=0,
            disposition=smb2.FILE_OPEN_IF,
            options=0,
            maximal_access=None,
            oplock_level=smb2.SMB2_OPLOCK_LEVEL_NONE,
            lease_key=None,
            lease_state=None,
            durable=False,
            persistent=False,
            create_guid=None,
            app_instance_id=None,
            query_on_disk_id=False,
            extended_attributes=None):
        return self.create_submit(self.create_request(
                tree,
                path,
                access,
                attributes,
                share,
                disposition,
                options,
                maximal_access,
                oplock_level,
                lease_key,
                lease_state,
                durable,
                persistent,
                create_guid,
                app_instance_id,
                query_on_disk_id,
                extended_attributes))

    def close_request(self, handle):
        smb_req = self.request(obj=handle)
        close_req = smb2.CloseRequest(smb_req)

        close_req.file_id = handle.file_id
        close_req.handle = handle
        return close_req

    def close_submit(self, close_req):
        resp_future = self.connection.submit(close_req.parent.parent)[0]
        resp_future.then(close_req.handle.dispose())
        return resp_future

    def close(self, handle):
        return self.close_submit(
                self.close_request(handle)).result()

    def query_directory_request(
            self,
            handle,
            file_information_class=smb2.FILE_DIRECTORY_INFORMATION,
            flags=0,
            file_index=0,
            file_name='*',
            output_buffer_length=8192):
        smb_req = self.request(obj=handle)
        enum_req = smb2.QueryDirectoryRequest(smb_req)
        enum_req.file_id = handle.file_id
        enum_req.file_name = file_name
        enum_req.output_buffer_length = output_buffer_length
        enum_req.file_information_class = file_information_class
        enum_req.flags = flags
        enum_req.file_index = file_index
        return enum_req

    def query_directory(self,
                        handle,
                        file_information_class=smb2.FILE_DIRECTORY_INFORMATION,
                        flags=0,
                        file_index=0,
                        file_name='*',
                        output_buffer_length=8192):
        return self.connection.transceive(
                self.query_directory_request(
                    handle,
                    file_information_class,
                    flags,
                    file_index,
                    file_name,
                    output_buffer_length).parent.parent)[0][0]

    def enum_directory(self,
                       handle,
                       file_information_class=smb2.FILE_DIRECTORY_INFORMATION,
                       file_name = '*',
                       output_buffer_length=8192):
        while True:
            try:
                for info in self.query_directory(handle,
                                                 file_information_class=file_information_class,
                                                 file_name=file_name,
                                                 output_buffer_length=output_buffer_length):
                    yield info
            except ResponseError as e:
                if e.response.status == ntstatus.STATUS_NO_MORE_FILES:
                    return
                else:
                    raise

    def query_file_info_request(
            self,
            create_res,
            file_information_class=smb2.FILE_BASIC_INFORMATION,
            info_type=smb2.SMB2_0_INFO_FILE,
            output_buffer_length=4096):
        smb_req = self.request(obj=create_res)
        query_req = smb2.QueryInfoRequest(smb_req)

        query_req.info_type = info_type
        query_req.file_information_class = file_information_class
        query_req.file_id = create_res.file_id
        query_req.output_buffer_length = output_buffer_length
        return query_req

    def query_file_info(self,
                        create_res,
                        file_information_class=smb2.FILE_BASIC_INFORMATION,
                        info_type=smb2.SMB2_0_INFO_FILE,
                        output_buffer_length=4096):
        return self.connection.transceive(
                self.query_file_info_request(
                    create_res,
                    file_information_class,
                    info_type,
                    output_buffer_length).parent.parent)[0][0][0]

    @contextlib.contextmanager
    def set_file_info(self, handle, cls):
        smb_req = self.request(obj=handle)
        set_req = smb2.SetInfoRequest(smb_req)
        set_req.file_id = handle.file_id
        yield cls(set_req)
        self.connection.transceive(smb_req.parent)[0]

    # Send an echo request and get a response
    def echo(self):
        # Create request structure
        smb_req = self.request()
        # Make the request struct have an ECHO_REQUEST
        enum_req = smb2.EchoRequest(smb_req)
        # Get response  first [0] = first response, 2nd [0] = echo response
        # frame
        self.connection.transceive(smb_req.parent)[0][0]

    def flush(self, file):
        smb_req = self.request(obj=file)
        flush_req = smb2.FlushRequest(smb_req)
        flush_req.file_id = file.file_id

        self.connection.transceive(smb_req.parent)

    def read_request(
            self,
            file,
            length,
            offset,
            minimum_count=0,
            remaining_bytes=0):
        smb_req = self.request(obj=file)
        read_req = smb2.ReadRequest(smb_req)

        read_req.length = length
        read_req.offset = offset
        read_req.minimum_count = minimum_count
        read_req.remaining_bytes = remaining_bytes
        read_req.file_id = file.file_id
        return read_req

    def read(
            self,
            file,
            length,
            offset,
            minimum_count=0,
            remaining_bytes=0):
        return self.connection.transceive(
                self.read_request(
                    file,
                    length,
                    offset,
                    minimum_count,
                    remaining_bytes).parent.parent)[0][0].data

    def write_request(
            self,
            file,
            offset,
            buffer=None,
            remaining_bytes=0,
            flags=0):
        smb_req = self.request(obj=file)
        write_req = smb2.WriteRequest(smb_req)

        write_req.offset = offset
        write_req.file_id = file.file_id
        write_req.buffer = buffer
        write_req.remaining_bytes = remaining_bytes
        write_req.flags = flags
        return write_req

    def write(self,
              file,
              offset,
              buffer=None,
              remaining_bytes=0,
              flags=0):
        smb_res = self.connection.transceive(
                self.write_request(
                    file,
                    offset,
                    buffer,
                    remaining_bytes,
                    flags).parent.parent)

        return smb_res[0][0].count

    def lock_request(self, handle, locks, sequence=0):
        """
        @param locks: A list of lock tuples, each of which consists of (offset, length, flags).
        """
        smb_req = self.request(obj=handle)
        lock_req = smb2.LockRequest(smb_req)

        lock_req.file_id = handle.file_id
        lock_req.locks = locks
        lock_req.lock_sequence = sequence
        return lock_req

    def lock(self, handle, locks, sequence=0):
        """
        @param locks: A list of lock tuples, each of which consists of (offset, length, flags).
        """
        return self.connection.submit(
                self.lock_request(
                    handle,
                    locks,
                    sequence).parent.parent)[0]

    def validate_negotiate_info(self, tree):
        smb_req = self.request(obj=tree)
        ioctl_req = smb2.IoctlRequest(smb_req)
        vni_req = smb2.ValidateNegotiateInfoRequest(ioctl_req)
        client = self.session.client

        # Validate negotiate must always be signed
        smb_req.flags |= smb2.SMB2_FLAGS_SIGNED
        ioctl_req.flags = smb2.SMB2_0_IOCTL_IS_FSCTL
        vni_req.capabilities = client.capabilities
        vni_req.client_guid = client.client_guid
        vni_req.security_mode = client.security_mode
        vni_req.dialects = client.dialects

        res = self.connection.transceive(smb_req.parent)[0]

        return res

    def resume_key(self, file):
        smb_req = self.request(obj=file.tree)
        ioctl_req = smb2.IoctlRequest(smb_req)
        resumekey_req = smb2.RequestResumeKeyRequest(ioctl_req)

        ioctl_req.file_id = file.file_id
        ioctl_req.flags |= smb2.SMB2_0_IOCTL_IS_FSCTL

        return self.connection.transceive(smb_req.parent)[0]

    def copychunk_request(self, source_file, target_file, chunks):
        """
        @param source_file: L{Open}
        @param target_file: L{Open}
        @param chunks: sequence of tuples (source_offset, target_offset, length)
        """
        resume_key = self.resume_key(source_file)[0][0].resume_key

        smb_req = self.request(obj=target_file.tree)
        ioctl_req = smb2.IoctlRequest(smb_req)
        copychunk_req = smb2.CopyChunkCopyRequest(ioctl_req)

        ioctl_req.max_output_response = 16384
        ioctl_req.file_id = target_file.file_id
        ioctl_req.flags |= smb2.SMB2_0_IOCTL_IS_FSCTL
        copychunk_req.source_key = resume_key
        copychunk_req.chunk_count = len(chunks)

        for source_offset, target_offset, length in chunks:
            chunk = smb2.CopyChunk(copychunk_req)
            chunk.source_offset = source_offset
            chunk.target_offset = target_offset
            chunk.length = length
        return ioctl_req

    def copychunk(self, source_file, target_file, chunks):
        """
        @param source_file: L{Open}
        @param target_file: L{Open}
        @param chunks: sequence of tuples (source_offset, target_offset, length)
        """
        return self.connection.transceive(
                self.copychunk_request(
                    source_file,
                    target_file,
                    chunks).parent.parent)[0]

    def set_symlink_request(self, file, target_name, flags):
        smb_req = self.request(obj=file.tree)
        ioctl_req = smb2.IoctlRequest(smb_req)
        set_reparse_req = smb2.SetReparsePointRequest(ioctl_req)
        symlink_buffer = smb2.SymbolicLinkReparseBuffer(set_reparse_req)

        ioctl_req.max_output_response = 0
        ioctl_req.file_id = file.file_id
        ioctl_req.flags |= smb2.SMB2_0_IOCTL_IS_FSCTL
        symlink_buffer.substitute_name = target_name
        symlink_buffer.flags = flags
        return ioctl_req

    def set_symlink(self, file, target_name, flags):
        return self.connection.transceive(
                self.set_symlink_request(
                    file,
                    target_name,
                    flags).parent.parent)[0]

    def get_symlink_request(self, file):
        smb_req = self.request(obj=file.tree)
        ioctl_req = smb2.IoctlRequest(smb_req)
        set_reparse_req = smb2.GetReparsePointRequest(ioctl_req)

        ioctl_req.file_id = file.file_id
        ioctl_req.flags |= smb2.SMB2_0_IOCTL_IS_FSCTL
        return ioctl_req

    def get_symlink(self, file):
        return self.connection.transceive(
                self.get_symlink_request(file).parent.parent)[0]

    def frame(self):
        return self.connection.frame()

    def request(self, nb=None, obj=None, encrypt_data=None):
        smb_req = self.connection.request(nb)
        smb_req.session_id = self.session.session_id
        if isinstance(obj, Tree):
            smb_req.tree_id = obj.tree_id
        elif isinstance(obj, Open):
            smb_req.tree_id = obj.tree.tree_id

        # encryption unspecified, follow session/tree negotiation
        if encrypt_data is None:
            encrypt_data = self.session.encrypt_data
            if isinstance(obj, Tree):
                encrypt_data |= obj.encrypt_data
            elif isinstance(obj, Open):
                encrypt_data |= obj.tree.encrypt_data

        # a packet is either encrypted or signed
        if encrypt_data:
            transform = crypto.TransformHeader(smb_req.parent)
            transform.encryption_context = self.session.encryption_context
            transform.session_id = self.session.session_id
        elif self.connection.negotiate_response.security_mode & smb2.SMB2_NEGOTIATE_SIGNING_REQUIRED or \
           self.connection.client.security_mode & smb2.SMB2_NEGOTIATE_SIGNING_REQUIRED:
           smb_req.flags |= smb2.SMB2_FLAGS_SIGNED

        return smb_req

    def let(self, **kwargs):
        return self.connection.let(**kwargs)

class Tree(object):
    def __init__(self, session, path, smb_res):
        object.__init__(self)
        self.session = session
        self.path = path
        self.tree_id = smb_res.tree_id
        self.tree_connect_response = smb_res[0]
        self.encrypt_data = False
        if smb_res[0].share_flags & smb2.SMB2_SHAREFLAG_ENCRYPT_DATA:
            self.encrypt_data = True

class Open(object):
    def __init__(self, tree, smb_res, create_guid=None, prev=None):
        object.__init__(self)

        create_res = smb_res[0]

        self.tree = tree
        self.file_id = create_res.file_id
        self.oplock_level = create_res.oplock_level
        self.lease = None
        self.durable_timeout = None
        self.durable_flags = None
        self.create_guid = create_guid

        if prev is not None:
            self.durable_timeout = prev.durable_timeout
            self.durable_flags = prev.durable_flags

        if self.oplock_level != smb2.SMB2_OPLOCK_LEVEL_NONE:
            if self.oplock_level == smb2.SMB2_OPLOCK_LEVEL_LEASE:
                lease_res = filter(lambda c: isinstance(c, smb2.LeaseResponse), create_res)[0]
                self.lease = tree.session.client.lease(tree, lease_res)
            else:
                self.oplock_future = tree.session.client.oplock_break_future(self.file_id)

        durable_v2_res = filter(lambda c: isinstance(c, smb2.DurableHandleV2Response), create_res)
        if durable_v2_res != []:
            self.durable_timeout = durable_v2_res[0].timeout
            self.durable_flags = durable_v2_res[0].flags

    def on_oplock_break(self, cb):
        def handle_break(f):
            notify = f.result()[0]
            if self.oplock_level != smb2.SMB2_OPLOCK_LEVEL_II:
                chan = self.tree.session.first_channel()
                req = chan.request(obj=self)
                ack = smb2.OplockBreakAcknowledgement(req)
                ack.file_id = notify.file_id
                ack.oplock_level = cb(notify.oplock_level)
                ack_res = chan.connection.transceive(req.parent)[0][0]
                if ack.oplock_level != smb2.SMB2_OPLOCK_LEVEL_NONE:
                    self.oplock_future = self.tree.session.client.oplock_break_future(self.file_id)
                    self.on_oplock_break(cb)
                self.oplock_level = ack_res.oplock_level
            else:
                self.oplock_level = notify.oplock_level

        self.oplock_future.then(handle_break)

    def dispose(self):
        self.tree = None
        if self.lease is not None:
            self.lease.dispose()
            self.lease = None

class Lease(object):
    def __init__(self, tree):
        self.tree = tree
        self.refs = 1
        self.future = None

    def update(self, lease_res):
        self.lease_key = lease_res.lease_key
        self.lease_state = lease_res.lease_state
        if self.future is None:
            self.future = self.tree.session.client.lease_break_future(self.lease_key)

    def ref(self):
        self.refs += 1

    def dispose(self):
        self.refs -= 1
        if self.refs == 0:
            self.tree.session.client.dispose_lease(self)

    def on_break(self, cb):
        def handle_break(f):
            notify = f.result()[0]
            if notify.flags & smb2.SMB2_NOTIFY_BREAK_LEASE_FLAG_ACK_REQUIRED:
                chan = self.tree.session.first_channel()
                req = chan.request(obj=self.tree)
                ack = smb2.LeaseBreakAcknowledgement(req)
                ack.lease_key = notify.lease_key
                ack.lease_state = cb(notify.new_lease_state)
                ack_res = chan.connection.transceive(req.parent)[0][0]
                if ack_res.lease_state != smb2.SMB2_LEASE_NONE:
                    self.future = self.tree.session.client.lease_break_future(self.lease_key)
                    self.on_break(cb)
                self.lease_state = ack_res.lease_state
            else:
                self.lease_state = notify.new_lease_state

        self.future.then(handle_break)<|MERGE_RESOLUTION|>--- conflicted
+++ resolved
@@ -70,6 +70,14 @@
 default_timeout = 30
 trace = False
 
+def loop(timeout=None, count=None):
+    """
+    wraps asyncore.loop and uses poll() for scalability
+    """
+    if timeout is None:
+        timeout = default_timeout
+    asyncore.loop(timeout=timeout, use_poll=True, count=count)
+
 class TimeoutError(Exception):
     pass
 
@@ -150,7 +158,7 @@
             now = time.time()
             if now > deadline:
                 raise TimeoutError('Timed out after %s seconds' % timeout)
-            asyncore.loop(timeout=deadline-now, count=1)
+            loop(timeout=deadline-now, count=1)
 
         return self
 
@@ -165,7 +173,7 @@
             now = time.time()
             if now > deadline:
                 raise TimeoutError('Timed out after %s seconds' % timeout)
-            asyncore.loop(timeout=deadline-now, count=1)
+            loop(timeout=deadline-now, count=1)
 
         return self
 
@@ -278,13 +286,13 @@
     # Do not use, may be removed.  Use oplock_break_future.
     def next_oplock_break(self):
         while len(self._oplock_break_queue) == 0:
-            asyncore.loop(count=1)
+            loop(count=1)
         return self._oplock_break_queue.pop()
 
     # Do not use, may be removed.  Use lease_break_future.
     def next_lease_break(self):
         while len(self._lease_break_queue) == 0:
-            asyncore.loop(count=1)
+            loop(count=1)
         return self._lease_break_queue.pop()
 
     def oplock_break_future(self, file_id):
@@ -445,13 +453,8 @@
         self._binding = None
         self._binding_key = None
         self._settings = {}
-<<<<<<< HEAD
         self._pre_auth_integrity_hash = array.array('B', "\0"*64)
-
-=======
         self.credits = 1
-        
->>>>>>> 85974282
         self.client = client
         self.server = server
         self.port = port
@@ -471,7 +474,6 @@
         self.connect(sockaddr)
         self.client._connections.append(self)
 
-<<<<<<< HEAD
     def smb3_pa_integrity(self, packet, data=None):
         """ perform smb3 pre-auth integrity hash update if needed """
         if smb2.DIALECT_SMB3_1_1 not in self.client.dialects:
@@ -498,23 +500,17 @@
                 self._pre_auth_integrity_hash +
                 data)
 
-    def next_mid(self):
-        while self._next_mid in self._mid_blacklist:
-            self._next_mid += 1
-        result = self._next_mid
-        self._next_mid += 1
-=======
     def next_mid_range(self, length):
+        if length < 1:
+            length = 1
         start_range = self._next_mid
         while True:
             r = set(range(start_range, start_range+length))
             if not r.intersection(self._mid_blacklist):
                 break
             start_range += 1
-        print(r)
         result = sorted(list(r))[-1]
         self._next_mid = result + 1
->>>>>>> 85974282
 
         return result
 
@@ -620,9 +616,7 @@
 
         with future:
             req = future.request
-<<<<<<< HEAD
-=======
-            
+
             if req.credit_charge is None:
                 req.credit_charge = 0
                 for cmd in req:
@@ -643,7 +637,6 @@
                 req.credit_request = 10
                 if req.credit_charge > 10:
                     req.credit_request = req.credit_charge      # try not to fall behind
-            print("Credits={0} Charge={1} Req={2}".format(self.credits, req.credit_charge, req.credit_request))
 
             if req.credit_charge > self.credits:
                 raise CreditError("Insufficient credits to send command. "
@@ -652,7 +645,6 @@
 
             # since we have sufficient credits, the command will be sent now
             del self._out_queue[0]
->>>>>>> 85974282
 
             # Assign message id
             if req.message_id is None:
@@ -705,14 +697,10 @@
                                      self.local_addr[0], self.local_addr[1],
                                      ', '.join(f[0].__class__.__name__ for f in res))
         for smb_res in res:
-<<<<<<< HEAD
             self.smb3_pa_integrity(smb_res, smb_res.parent.buf[4:])
-
-=======
-            print(smb_res)
             self.credits -= smb_res.credit_charge
             self.credits += smb_res.credit_response
->>>>>>> 85974282
+
             # Verify non-session-setup-response signatures
             # session setup responses are verified in SessionSetupContext
             if not isinstance(smb_res[0], smb2.SessionSetupResponse):
@@ -797,6 +785,7 @@
         L{Connection.session_setup}().
         """
         smb_req = self.request()
+        smb_req.credit_charge = 0       # negotiate requests are free
         neg_req = smb2.NegotiateRequest(smb_req)
 
         neg_req.dialects = self.client.dialects
@@ -937,6 +926,10 @@
             return self.session_future
 
         def next(self):
+            with self.session_future:
+                return self._process()
+
+        def _process(self):
             out_buf = None
             if not self.interim_future and not self.responses:
                 # send the initial request
@@ -944,8 +937,7 @@
                         self.conn.negotiate_response.security_buffer)
 
             elif self.interim_future:
-                with self.session_future:
-                    smb_res = self.interim_future.result()
+                smb_res = self.interim_future.result()
                 self.interim_future = None
                 self.responses.append(smb_res)
 
@@ -1611,6 +1603,7 @@
     def request(self, nb=None, obj=None, encrypt_data=None):
         smb_req = self.connection.request(nb)
         smb_req.session_id = self.session.session_id
+
         if isinstance(obj, Tree):
             smb_req.tree_id = obj.tree_id
         elif isinstance(obj, Open):
