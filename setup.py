--- conflicted
+++ resolved
@@ -79,13 +79,8 @@
           author='Brian Koropoff',
           author_email='Brian.Koropoff@emc.com',
           url='https://github.com/emc-isilon/pike',
-<<<<<<< HEAD
-          packages=['pike'],
+          packages=['pike', 'pike.test'],
           install_requires=['pycryptodomex'],
-=======
-          packages=['pike', 'pike.test'],
-          install_requires=['pycryptodome'],
->>>>>>> 12cdcf62
           ext_modules=ext_modules,
           test_suite='setup.pike_suite',
           cmdclass=cmdclass,
